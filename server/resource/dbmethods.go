package resource

import (
	"encoding/base64"
	"errors"
	"fmt"
	"io/ioutil"
	"os"
	"strconv"
	"strings"
	"time"

	"github.com/doug-martin/goqu/v9"

	"github.com/araddon/dateparse"
	"github.com/artpar/api2go"
	uuid "github.com/artpar/go.uuid"
	"github.com/buraksezer/olric"
	"github.com/daptin/daptin/server/auth"
	fieldtypes "github.com/daptin/daptin/server/columntypes"
	"github.com/daptin/daptin/server/statementbuilder"
	"github.com/jmoiron/sqlx"
	log "github.com/sirupsen/logrus"
)

const DATE_LAYOUT = "2006-01-02 15:04:05"

// IsUserActionAllowed Checks if a user identified by userReferenceId and belonging to userGroups is allowed to invoke an action `actionName` on type `typeName`
// Called before invoking an action from the /action/** api
// Checks EXECUTE on both the type and action for this user
// The permissions can come from different groups
func (dr *DbResource) IsUserActionAllowed(userReferenceId string, userGroups []auth.GroupPermission, typeName string, actionName string) bool {

	permission := dr.GetObjectPermissionByWhereClause("world", "table_name", typeName)

	actionPermission := dr.GetObjectPermissionByWhereClause("action", "action_name", actionName)

	canExecuteOnType := permission.CanExecute(userReferenceId, userGroups)
	canExecuteAction := actionPermission.CanExecute(userReferenceId, userGroups)

	return canExecuteOnType && canExecuteAction

}

// GetActionByName Gets an Action instance by `typeName` and `actionName`
// Check Action instance for usage
func (dr *DbResource) GetActionByName(typeName string, actionName string) (Action, error) {
	var a ActionRow

	var action Action

	sql, args, err := statementbuilder.Squirrel.Select(
		goqu.I("a.action_name").As("name"),
		goqu.I("w.table_name").As("ontype"),
		goqu.I("a.label").As("label"),
		goqu.I("action_schema").As("action_schema"),
		goqu.I("a.reference_id").As("referenceid"),
	).From(goqu.T("action").As("a")).
		Join(
			goqu.T("world").As("w"),
			goqu.On(goqu.Ex{
				"w.id": goqu.I("a.world_id"),
			}),
		).Where(goqu.Ex{"w.table_name": typeName}).Where(goqu.Ex{"a.action_name": actionName}).Limit(1).ToSQL()

	if err != nil {
		return action, err
	}

	stmt, err := dr.connection.Preparex(sql)
	if err != nil {
		log.Errorf("[72] failed to prepare statment: %v", err)
		return action, err
	}
	defer func(stmt1 *sqlx.Stmt) {
		err := stmt1.Close()
		if err != nil {
			log.Errorf("failed to close prepared statement: %v", err)
		}
	}(stmt)

	err = stmt.QueryRowx(args...).StructScan(&a)

	if err != nil {
		log.Errorf("sql: %v", sql)
		log.Errorf("Failed to scan action 66: %v", err)
		return action, err
	}

	err = json.Unmarshal([]byte(a.ActionSchema), &action)
	CheckErr(err, "failed to unmarshal infields")

	action.Name = a.Name
	action.Label = a.Name
	action.ReferenceId = a.ReferenceId
	action.OnType = a.OnType

	return action, nil
}

// GetActionsByType Gets the list of all actions defined on type `typeName`
// Returns list of `Action`
func (dr *DbResource) GetActionsByType(typeName string) ([]Action, error) {
	action := make([]Action, 0)

	sql, args, err := statementbuilder.Squirrel.Select(
		goqu.I("a.action_name").As("name"),
		goqu.I("w.table_name").As("ontype"),
		goqu.I("a.label"),
		goqu.I("action_schema"),
		goqu.I("instance_optional"),
		goqu.I("a.reference_id").As("referenceid"),
	).From(goqu.T("action").As("a")).Join(goqu.T("world").As("w"), goqu.On(goqu.Ex{
		"w.id": goqu.I("a.world_id"),
	})).Where(goqu.Ex{
		"w.table_name": typeName,
	}).ToSQL()
	if err != nil {
		return nil, err
	}

	stmt, err := dr.connection.Preparex(sql)
	if err != nil {
		log.Errorf("[124] failed to prepare statment: %v", err)
		return nil, err
	}
	defer func(stmt1 *sqlx.Stmt) {
		err := stmt1.Close()
		if err != nil {
			log.Errorf("failed to close prepared statement: %v", err)
		}
	}(stmt)

	rows, err := stmt.Queryx(args...)
	if err != nil {
		log.Errorf("[126] Failed to scan action: %v", err)
		return action, err
	}
	defer func(rows *sqlx.Rows) {
		err := rows.Close()
		if err != nil {
			log.Errorf("[132] failed to close row after value scan")
		}
	}(rows)

	for rows.Next() {

		var act Action
		var a ActionRow
		err := rows.StructScan(&a)
		CheckErr(err, "Failed to struct scan action row")

		if len(a.Label) < 1 {
			continue
		}
		err = json.Unmarshal([]byte(a.ActionSchema), &act)
		CheckErr(err, "failed to unmarshal infields")

		act.Name = a.Name
		act.Label = a.Label
		act.ReferenceId = a.ReferenceId
		act.OnType = a.OnType
		act.InstanceOptional = a.InstanceOptional

		action = append(action, act)

	}

	return action, nil
}

// GetActionPermissionByName Gets permission of an action by typeId and actionName
// Loads the owner, usergroup and guest permission of the action from the database
// Return a PermissionInstance
// Special utility function for actions, for other objects use GetObjectPermissionByReferenceId
func (dr *DbResource) GetActionPermissionByName(worldId int64, actionName string) (PermissionInstance, error) {

	refId, err := dr.GetReferenceIdByWhereClause("action", goqu.Ex{"action_name": actionName}, goqu.Ex{"world_id": worldId})
	if err != nil {
		return PermissionInstance{}, err
	}

	if refId == nil || len(refId) < 1 {
		return PermissionInstance{}, errors.New(fmt.Sprintf("Failed to find action [%v] on [%v]", actionName, worldId))
	}
	permissions := dr.GetObjectPermissionByReferenceId("action", refId[0])

	return permissions, nil
}

// GetObjectPermissionByReferenceId Gets permission of an Object by typeName and string referenceId
// Loads the owner, usergroup and guest permission of the action from the database
// Return a PermissionInstance
// Return a NoPermissionToAnyone if no such object exist
func (dr *DbResource) GetObjectPermissionByReferenceId(objectType string, referenceId string) PermissionInstance {

	var selectQuery string
	var queryParameters []interface{}
	var err error
	var perm PermissionInstance
	if objectType == "usergroup" {
		selectQuery, queryParameters, err = statementbuilder.Squirrel.
			Select("permission", "id").
			From(objectType).Where(goqu.Ex{"reference_id": referenceId}).ToSQL()
	} else {
		selectQuery, queryParameters, err = statementbuilder.Squirrel.
			Select(USER_ACCOUNT_ID_COLUMN, "permission", "id").
			From(objectType).Where(goqu.Ex{"reference_id": referenceId}).ToSQL()

	}

	if err != nil {
		log.Errorf("Failed to create sql: %v", err)
		return perm
	}

	stmt, err := dr.connection.Preparex(selectQuery)
	if err != nil {
		log.Errorf("[219] failed to prepare statment: %v", err)
		return perm
	}
	defer func(stmt1 *sqlx.Stmt) {
		err := stmt1.Close()
		if err != nil {
			log.Errorf("failed to close prepared statement: %v", err)
		}
	}(stmt)

	resultObject := make(map[string]interface{})
	err = stmt.QueryRowx(queryParameters...).MapScan(resultObject)
	if err != nil {
		log.Errorf("Failed to scan permission 1 [%v]: %v", referenceId, err)
	}
	//log.Printf("permi map: %v", resultObject)
	if resultObject[USER_ACCOUNT_ID_COLUMN] != nil {

		user, err := dr.GetIdToReferenceId(USER_ACCOUNT_TABLE_NAME, resultObject[USER_ACCOUNT_ID_COLUMN].(int64))
		if err == nil {
			perm.UserId = user
		}

	}

	i, ok := resultObject["id"].(int64)
	if !ok {
		return perm
	}
	perm.UserGroupId = dr.GetObjectGroupsByObjectId(objectType, i)

	perm.Permission = auth.AuthPermission(resultObject["permission"].(int64))
	if err != nil {
		log.Errorf("Failed to scan permission 2: %v", err)
	}

	//log.Printf("PermissionInstance for [%v]: %v", typeName, perm)
	return perm
}

// GetObjectPermissionById Get permission of an Object by typeName and string referenceId
// Loads the owner, usergroup and guest permission of the action from the database
// Return a PermissionInstance
// Return a NoPermissionToAnyone if no such object exist
func (dr *DbResource) GetObjectPermissionById(objectType string, id int64) PermissionInstance {

	var selectQuery string
	var queryParameters []interface{}
	var err error
	var perm PermissionInstance
	if objectType == "usergroup" {
		selectQuery, queryParameters, err = statementbuilder.Squirrel.
			Select("permission", "id").
			From(objectType).Where(goqu.Ex{"id": id}).
			ToSQL()
	} else {
		selectQuery, queryParameters, err = statementbuilder.Squirrel.
			Select(USER_ACCOUNT_ID_COLUMN, "permission", "id").
			From(objectType).Where(goqu.Ex{"id": id}).
			ToSQL()

	}

	if err != nil {
		log.Errorf("Failed to create sql: %v", err)
		return perm
	}

	stmt, err := dr.connection.Preparex(selectQuery)
	if err != nil {
		log.Errorf("[289] failed to prepare statment: %v", err)
		return perm
	}
	defer func(stmt1 *sqlx.Stmt) {
		err := stmt1.Close()
		if err != nil {
			log.Errorf("failed to close prepared statement: %v", err)
		}
	}(stmt)

	resultObject := make(map[string]interface{})
	err = stmt.QueryRowx(queryParameters...).MapScan(resultObject)
	if err != nil {
		log.Errorf("Failed to scan permission 3 [%v]: %v", id, err)
	}
	//log.Printf("permi map: %v", resultObject)
	if resultObject[USER_ACCOUNT_ID_COLUMN] != nil {

		user, err := dr.GetIdToReferenceId(USER_ACCOUNT_TABLE_NAME, resultObject["user_account_id"].(int64))
		if err == nil {
			perm.UserId = user
		}
	}

	perm.UserGroupId = dr.GetObjectGroupsByObjectId(objectType, resultObject["id"].(int64))

	perm.Permission = auth.AuthPermission(resultObject["permission"].(int64))
	if err != nil {
		log.Errorf("Failed to scan permission 2: %v", err)
	}

	//log.Printf("PermissionInstance for [%v]: %v", typeName, perm)
	return perm
}

var OlricCache *olric.DMap

// GetObjectPermissionByWhereClause Gets permission of an Object by typeName and string referenceId with a simple where clause colName = colValue
// Use carefully
// Loads the owner, usergroup and guest permission of the action from the database
// Return a PermissionInstance
// Return a NoPermissionToAnyone if no such object exist
func (dr *DbResource) GetObjectPermissionByWhereClause(objectType string, colName string, colValue string) PermissionInstance {
	if OlricCache == nil {
		OlricCache, _ = dr.OlricDb.NewDMap("default-cache")
	}

	cacheKey := ""
	if OlricCache != nil {
		cacheKey = fmt.Sprintf("%s_%s_%s", objectType, colName, colValue)
		cachedPermission, err := OlricCache.Get(cacheKey)
		if cachedPermission != nil && err == nil {
			return cachedPermission.(PermissionInstance)
		}
	}

	var perm PermissionInstance
	s, q, err := statementbuilder.Squirrel.Select(USER_ACCOUNT_ID_COLUMN, "permission", "id").From(objectType).Where(goqu.Ex{colName: colValue}).ToSQL()
	if err != nil {
		log.Errorf("Failed to create sql: %v", err)
		return perm
	}

	stmt, err := dr.connection.Preparex(s)
	if err != nil {
		log.Errorf("[355] failed to prepare statment: %v", err)
		return perm
	}
	defer func(stmt1 *sqlx.Stmt) {
		err := stmt1.Close()
		if err != nil {
			log.Errorf("failed to close prepared statement: %v", err)
		}
	}(stmt)

	m := make(map[string]interface{})
	err = stmt.QueryRowx(q...).MapScan(m)

	if err != nil {

		log.Errorf("Failed to scan permission: %v", err)
		return perm
	}

	//log.Printf("permi map: %v", m)
	if m["user_account_id"] != nil {

		user, err := dr.GetIdToReferenceId(USER_ACCOUNT_TABLE_NAME, m[USER_ACCOUNT_ID_COLUMN].(int64))
		if err == nil {
			perm.UserId = user
		}

	}

	perm.UserGroupId = dr.GetObjectGroupsByObjectId(objectType, m["id"].(int64))

	perm.Permission = auth.AuthPermission(m["permission"].(int64))

	//log.Printf("PermissionInstance for [%v]: %v", typeName, perm)

	if OlricCache != nil {
		_ = OlricCache.PutIfEx(cacheKey, perm, 10*time.Second, olric.IfNotFound)
	}
	return perm
}

// GetObjectUserGroupsByWhere Get list of group permissions for objects of typeName where colName=colValue
// Utility method which makes a join query to load a lot of permissions quickly
// Used by GetRowPermission
func (dr *DbResource) GetObjectUserGroupsByWhere(objectType string, colName string, colValue interface{}) []auth.GroupPermission {

	//if OlricCache == nil {
	//	OlricCache, _ = dr.OlricDb.NewDMap("default-cache")
	//}
	//
	//cacheKey := ""
	//if OlricCache != nil {
	//	cacheKey = fmt.Sprintf("groups-%s_%s_%s", objectType, colName, colValue)
	//	cachedPermission, err := OlricCache.Get(cacheKey)
	//	if cachedPermission != nil && err == nil {
	//		return cachedPermission.([]auth.GroupPermission)
	//	}
	//}

	s := make([]auth.GroupPermission, 0)

	rel := api2go.TableRelation{}
	rel.Subject = objectType
	rel.SubjectName = objectType + "_id"
	rel.Object = "usergroup"
	rel.ObjectName = "usergroup_id"
	rel.Relation = "has_many_and_belongs_to_many"

	//log.Printf("Join string: %v: ", rel.GetJoinString())

	sql, args, err := statementbuilder.Squirrel.Select(
		goqu.I("usergroup_id.reference_id").As("groupreferenceid"),
		goqu.I(rel.GetJoinTableName()+".reference_id").As("relationreferenceid"),
		goqu.I(rel.GetJoinTableName()+".permission").As("permission"),
	).From(goqu.T(rel.GetSubject())).
		// rel.GetJoinString()
		Join(goqu.T(rel.GetJoinTableName()).As(rel.GetJoinTableName()),
			goqu.On(goqu.Ex{
				fmt.Sprintf("%v.%v", rel.GetJoinTableName(), rel.GetSubjectName()): goqu.I(fmt.Sprintf("%v.%v", rel.GetSubject(), "id")),
			})).
		Join(goqu.T(rel.GetObject()).As(rel.GetObjectName()),
			goqu.On(goqu.Ex{
				fmt.Sprintf("%v.%v", rel.GetJoinTableName(), rel.GetObjectName()): goqu.I(fmt.Sprintf("%v.%v", rel.GetObjectName(), "id")),
			})).
		Where(goqu.Ex{
			fmt.Sprintf("%s.%s", rel.Subject, colName): colValue,
		}).ToSQL()
	if err != nil {
		log.Errorf("Failed to create permission select query: %v", err)
		return s
	}

	stmt, err := dr.connection.Preparex(sql)
	if err != nil {
		log.Errorf("[436] failed to prepare statment: %v", err)
		return nil
	}
	defer func(stmt1 *sqlx.Stmt) {
		err := stmt1.Close()
		if err != nil {
			log.Errorf("failed to close prepared statement: %v", err)
		}
	}(stmt)

	res, err := stmt.Queryx(args...)
	//log.Printf("Group select sql: %v", sql)
	if err != nil {

		log.Errorf("Failed to get object groups by where clause: %v", err)
		log.Errorf("Query: %s == [%v]", sql, args)
		return s
	}
	defer res.Close()

	for res.Next() {
		var g auth.GroupPermission
		err = res.StructScan(&g)
		if err != nil {
			log.Errorf("Failed to scan group permission 1: %v", err)
		}
		s = append(s, g)
	}

	//if OlricCache != nil {
	//	_ = OlricCache.PutIfEx(cacheKey, s, 10*time.Second, olric.IfNotFound)
	//}

	return s

}
func (dr *DbResource) GetObjectGroupsByObjectId(objType string, objectId int64) []auth.GroupPermission {
	s := make([]auth.GroupPermission, 0)

	refId, err := dr.GetIdToReferenceId(objType, objectId)

	if objType == "usergroup" {

		if err != nil {
			log.Printf("Failed to get id to reference id [%v][%v] == %v", objType, objectId, err)
			return s
		}
		s = append(s, auth.GroupPermission{
			GroupReferenceId:    refId,
			ObjectReferenceId:   refId,
			RelationReferenceId: refId,
			Permission:          auth.AuthPermission(dr.Cruds["usergroup"].model.GetDefaultPermission()),
		})
		return s
	}

	sql, args, err := statementbuilder.Squirrel.Select(
		goqu.I("ug.reference_id").As("groupreferenceid"),
		goqu.I("uug.reference_id").As("relationreferenceid"),
		goqu.I("uug.permission").As("permission"),
	).From(goqu.T("usergroup").As("ug")).
		Join(
			goqu.T(fmt.Sprintf("%s_%s_id_has_usergroup_usergroup_id", objType, objType)).As("uug"),
			goqu.On(goqu.Ex{"uug.usergroup_id": goqu.I("ug.id")})).
		Where(goqu.Ex{
			fmt.Sprintf("uug.%s_id", objType): objectId,
		}).ToSQL()

	stmt, err := dr.connection.Preparex(sql)
	if err != nil {
		log.Errorf("[501] failed to prepare statment: %v", err)
		return nil
	}
	defer func(stmt1 *sqlx.Stmt) {
		err := stmt1.Close()
		if err != nil {
			log.Errorf("failed to close prepared statement: %v", err)
		}
	}(stmt)

	res, err := stmt.Queryx(args...)

	if err != nil {
		log.Errorf("Failed to query object group by object id 403 [%v][%v] == %v", objType, objectId, err)
		return s
	}
	defer func(res *sqlx.Rows) {
		err := res.Close()
		if err != nil {
			log.Errorf("[478] failed to close result after value scan in defer")
		}
	}(res)

	for res.Next() {
		var g auth.GroupPermission
		err = res.StructScan(&g)
		g.ObjectReferenceId = refId
		if err != nil {
			log.Errorf("Failed to scan group permission 2: %v", err)
		}
		s = append(s, g)
	}
	return s

}

// CanBecomeAdmin Checks if the context user can invoke the become admin action
// checks if there is only 1 real user in the system
// No one can become admin once we have an adminstrator
func (dbResource *DbResource) CanBecomeAdmin() bool {

	adminRefId := dbResource.GetAdminReferenceId()
	if adminRefId == nil || len(adminRefId) == 0 {
		return true
	}

	return false

}

// GetUserAccountRowByEmail Returns the user account row of a user by looking up on email
func (d *DbResource) GetUserAccountRowByEmail(email string) (map[string]interface{}, error) {

	user, _, err := d.Cruds[USER_ACCOUNT_TABLE_NAME].GetRowsByWhereClause("user_account", nil, goqu.Ex{"email": email})

	if len(user) > 0 {

		return user[0], err
	}

	return nil, errors.New("no such user")

}

func (d *DbResource) GetUserPassword(email string) (string, error) {
	passwordHash := ""

	existingUsers, _, err := d.Cruds[USER_ACCOUNT_TABLE_NAME].GetRowsByWhereClause("user_account", nil, goqu.Ex{"email": email})
	if err != nil {
		return passwordHash, err
	}
	if len(existingUsers) < 1 {
		return passwordHash, errors.New("user not found")
	}

	passwordHash = existingUsers[0]["password"].(string)

	return passwordHash, err
}

<<<<<<< HEAD

// Convert group name to the internal integer id
=======
// UserGroupNameToId Converts group name to the internal integer id
>>>>>>> 2619a962
// should not be used since group names are not unique
// deprecated
func (dr *DbResource) UserGroupNameToId(groupName string) (uint64, error) {

	query, arg, err := statementbuilder.Squirrel.Select("id").From("usergroup").Where(goqu.Ex{"name": groupName}).ToSQL()
	if err != nil {
		return 0, err
	}
	stmt, err := dr.connection.Preparex(query)
	if err != nil {
		log.Errorf("[592] failed to prepare statment: %v", err)
		return 0, err
	}
	defer func(stmt1 *sqlx.Stmt) {
		err := stmt1.Close()
		if err != nil {
			log.Errorf("failed to close prepared statement: %v", err)
		}
	}(stmt)

	res := stmt.QueryRowx(arg...)
	if res.Err() != nil {
		return 0, res.Err()
	}

	var id uint64
	err = res.Scan(&id)

	return id, err
}

// BecomeAdmin make user the administrator and owner of everything
// Check CanBecomeAdmin before invoking this
func (dbResource *DbResource) BecomeAdmin(userId int64) bool {
	log.Printf("User: %d is going to become admin", userId)
	if !dbResource.CanBecomeAdmin() {
		return false
	}

	for _, crud := range dbResource.Cruds {

		if crud.model.GetName() == "user_account_user_account_id_has_usergroup_usergroup_id" {
			continue
		}

		if crud.model.HasColumn(USER_ACCOUNT_ID_COLUMN) {

			q, v, err := statementbuilder.Squirrel.
				Update(crud.model.GetName()).
				Set(goqu.Record{
					USER_ACCOUNT_ID_COLUMN: userId,
					"permission":           auth.DEFAULT_PERMISSION,
				}).ToSQL()
			if err != nil {
				log.Errorf("Query: %v", q)
				log.Errorf("Failed to create query to update to become admin: %v == %v", crud.model.GetName(), err)
				continue
			}

			_, err = dbResource.db.Exec(q, v...)
			if err != nil {
				log.Errorf("Query: %v", q)
				log.Errorf("	Failed to execute become admin update query: %v", err)
				continue
			}

		}
	}

	adminUsergroupId, err := dbResource.UserGroupNameToId("administrators")
	reference_id, err := uuid.NewV4()

	query, args, err := statementbuilder.Squirrel.Insert("user_account_user_account_id_has_usergroup_usergroup_id").
		Cols(USER_ACCOUNT_ID_COLUMN, "usergroup_id", "permission", "reference_id").
		Vals([]interface{}{userId, adminUsergroupId, int64(auth.DEFAULT_PERMISSION), reference_id.String()}).
		ToSQL()

	_, err = dbResource.db.Exec(query, args...)
	CheckErr(err, "Failed to add user to administrator usergroup: %v == %v", query, args)

	query, args, err = statementbuilder.Squirrel.Update("world").
		Set(goqu.Record{
			"permission":         int64(auth.DEFAULT_PERMISSION),
			"default_permission": int64(auth.DEFAULT_PERMISSION),
		}).
		Where(goqu.Ex{
			"table_name": goqu.Op{"notlike": "%_audit"},
		}).
		ToSQL()
	if err != nil {
		log.Errorf("Failed to create sql for updating world permissions: %v", err)
	}

	_, err = dbResource.db.Exec(query, args...)
	if err != nil {
		log.Errorf("Failed to update world permissions: %v", err)
	}

	query, args, err = statementbuilder.Squirrel.Update("world").
		Set(goqu.Record{
			"permission":         int64(auth.UserCreate | auth.GroupCreate),
			"default_permission": int64(auth.UserRead | auth.GroupRead),
		}).
		Where(goqu.Ex{
			"table_name": goqu.Op{"like": "%_audit"},
		}).ToSQL()
	if err != nil {
		log.Errorf("Failed to create sql for update world audit permissions: %v", err)
	}

	_, err = dbResource.db.Exec(query, args...)
	if err != nil {
		log.Errorf("Failed to world update audit permissions: %v", err)
	}

	query, args, err = statementbuilder.Squirrel.Update("action").
		Set(goqu.Record{"permission": int64(auth.UserRead | auth.UserExecute | auth.GroupCRUD | auth.GroupExecute | auth.GroupRefer)}).
		ToSQL()
	if err != nil {
		log.Errorf("Failed to create update action permission sql : %v", err)
	}

	_, err = dbResource.db.Exec(query, args...)
	if err != nil {
		log.Errorf("Failed to update action permissions : %v", err)
	}

	query, args, err = statementbuilder.Squirrel.Update("action").
		Set(goqu.Record{"permission": int64(auth.GuestPeek | auth.GuestExecute | auth.UserRead | auth.UserExecute | auth.GroupRead | auth.GroupExecute)}).
		Where(goqu.Ex{
			"action_name": "signin",
		}).
		ToSQL()
	if err != nil {
		log.Errorf("Failed to create update sign in action permission sql : %v", err)
	}

	_, err = dbResource.db.Exec(query, args...)
	if err != nil {
		log.Errorf("Failed to world update signin action  permissions: %v", err)
	}

	return true
}

func (dr *DbResource) GetRowPermission(row map[string]interface{}) PermissionInstance {

	refId, ok := row["reference_id"]
	if !ok {
		refId = row["id"]
	}
	rowType := row["__type"].(string)

	var perm PermissionInstance

	if rowType != "usergroup" {
		if row[USER_ACCOUNT_ID_COLUMN] != nil {
			uid, _ := row[USER_ACCOUNT_ID_COLUMN].(string)
			perm.UserId = uid
		} else {
			u, _ := dr.GetReferenceIdToObjectColumn(rowType, refId.(string), USER_ACCOUNT_ID_COLUMN)
			if u != nil {
				uid, _ := u.(string)
				perm.UserId = uid
			}
		}

	}

	loc := strings.Index(rowType, "_has_")
	//log.Printf("Location [%v]: %v", dr.model.GetName(), loc)

	if BeginsWith(rowType, "file.") || rowType == "none" {
		perm.UserGroupId = []auth.GroupPermission{
			{
				GroupReferenceId:    "",
				ObjectReferenceId:   "",
				RelationReferenceId: "",
				Permission:          auth.AuthPermission(auth.GuestRead),
			},
		}
		return perm
	}

	if loc == -1 && dr.Cruds[rowType].model.HasMany("usergroup") {

		perm.UserGroupId = dr.GetObjectUserGroupsByWhere(rowType, "reference_id", refId.(string))

	} else if rowType == "usergroup" {
		originalGroupId, _ := row["reference_id"]
		originalGroupIdStr := refId.(string)
		if originalGroupId != nil {
			originalGroupIdStr = originalGroupId.(string)
		}

		perm.UserGroupId = []auth.GroupPermission{
			{
				GroupReferenceId:    originalGroupIdStr,
				ObjectReferenceId:   refId.(string),
				RelationReferenceId: refId.(string),
				Permission:          auth.AuthPermission(dr.Cruds["usergroup"].model.GetDefaultPermission()),
			},
		}
	} else if loc > -1 {
		// this is a something belongs to a usergroup row
		//for colName, colValue := range row {
		//	if EndsWithCheck(colName, "_id") && colName != "reference_id" {
		//		if colName != "usergroup_id" {
		//			return dr.GetObjectPermissionByReferenceId(strings.Split(rowType, "_"+colName)[0], colValue.(string))
		//		}
		//	}
		//}

	}

	rowPermission := row["permission"]
	if rowPermission != nil {

		var err error
		i64, ok := rowPermission.(int64)
		if !ok {
			f64, ok := rowPermission.(float64)
			if !ok {
				i64, err = strconv.ParseInt(rowPermission.(string), 10, 64)
				//p, err := int64(row["permission"].(int))
				if err != nil {
					log.Errorf("Invalid cast :%v", err)
				}
			} else {
				i64 = int64(f64)
			}
		}

		perm.Permission = auth.AuthPermission(i64)
	} else {
		pe := dr.GetObjectPermissionByReferenceId(rowType, refId.(string))
		perm.Permission = pe.Permission
	}
	//log.Printf("Row permission: %v  ---------------- %v", perm, row)
	return perm
}

func (dr *DbResource) GetRowsByWhereClause(typeName string, includedRelations map[string]bool, where ...goqu.Ex) (
	[]map[string]interface{}, [][]map[string]interface{}, error) {

	stmt := statementbuilder.Squirrel.Select("*").From(typeName)

	for _, w := range where {
		stmt = stmt.Where(w)
	}

	s, q, err := stmt.ToSQL()

	//log.Printf("GetRowsByWhereClause: %v == [%v]", s)

	stmt1, err := dr.connection.Preparex(s)
	if err != nil {
		log.Errorf("[839] failed to prepare statment: %v", err)
		return nil, nil, err
	}
	defer func(stmt1 *sqlx.Stmt) {
		err := stmt1.Close()
		if err != nil {
			log.Errorf("failed to close prepared statement: %v", err)
		}
	}(stmt1)

	rows, err := stmt1.Queryx(q...)
	if err != nil {
		return nil, nil, err
	}
	defer func(rows *sqlx.Rows) {
		err := rows.Close()
		if err != nil {
			log.Errorf("[802] failed to close rows after scanning values in defer")
		}
	}(rows)

	m1, include, err := dr.ResultToArrayOfMap(rows, dr.Cruds[typeName].model.GetColumnMap(), includedRelations)

	return m1, include, err

}
func (dr *DbResource) GetRandomRow(typeName string, count uint) ([]map[string]interface{}, error) {

	randomFunc := "RANDOM() * "

	if dr.connection.DriverName() == "mysql" {
		randomFunc = "RAND() * "
	}

	// select id from world where id > RANDOM() * (SELECT MAX(id) FROM world) limit 15;
	maxSql, _, _ := goqu.Select(goqu.L("max(id)")).From(typeName).ToSQL()
	stmt := statementbuilder.Squirrel.Select("*").From(typeName).Where(goqu.Ex{
		"id": goqu.Op{"gte": goqu.L(randomFunc + " ( " + maxSql + " ) ")},
	}).Limit(count)

	s, q, err := stmt.ToSQL()

	//log.Printf("Select query: %v == [%v]", s, q)

	stmt1, err := dr.connection.Preparex(s)
	if err != nil {
		log.Errorf("[885] failed to prepare statment: %v", err)
		return nil, err
	}
	defer func(stmt1 *sqlx.Stmt) {
		err := stmt1.Close()
		if err != nil {
			log.Errorf("failed to close prepared statement: %v", err)
		}
	}(stmt1)

	rows, err := stmt1.Queryx(q...)
	if err != nil {
		return nil, err
	}
	defer func(rows *sqlx.Rows) {
		err := rows.Close()
		if err != nil {
			log.Errorf("[843] failed to close rows after value scan in defer")
		}
	}(rows)

	m1, _, err := dr.ResultToArrayOfMap(rows, dr.Cruds[typeName].model.GetColumnMap(), nil)

	return m1, err

}

func (dr *DbResource) GetUserMembersByGroupName(groupName string) []string {

	s, q, err := statementbuilder.Squirrel.
		Select("u.reference_id").
		From(goqu.T("user_account_user_account_id_has_usergroup_usergroup_id").As("uu")).
		LeftJoin(
			goqu.T("user_account").As("u"), goqu.On(goqu.Ex{
				"uu.user_account_id": goqu.I("u.id"),
			})).
		LeftJoin(
			goqu.T("usergroup").As("g"), goqu.On(goqu.Ex{
				"uu.usergroup_id": goqu.I("g.id"),
			})).
		Where(goqu.Ex{"g.name": groupName}).
		Order(goqu.I("uu.created_at").Asc()).ToSQL()
	if err != nil {
		log.Errorf("Failed to create sql query 749: %v", err)
		return []string{}
	}

	refIds := make([]string, 0)

	stmt1, err := dr.connection.Preparex(s)
	if err != nil {
		log.Errorf("[936] failed to prepare statment: %v", err)
		return nil
	}
	defer func(stmt1 *sqlx.Stmt) {
		err := stmt1.Close()
		if err != nil {
			log.Errorf("failed to close prepared statement: %v", err)
		}
	}(stmt1)

	rows, err := stmt1.Queryx(q...)
	if err != nil {
		log.Errorf("Failed to create sql query 757: %v", err)
		return []string{}
	}
	for rows.Next() {
		var refId string
		err = rows.Scan(&refId)
		CheckErr(err, "failed to scan ref id")
		refIds = append(refIds, refId)
	}

	return refIds

}

func (dr *DbResource) GetUserEmailIdByUsergroupId(usergroupId int64) string {

	s, q, err := statementbuilder.Squirrel.Select("u.email").From(goqu.T("user_account_user_account_id_has_usergroup_usergroup_id").As("uu")).
		LeftJoin(
			goqu.T(USER_ACCOUNT_TABLE_NAME).As("u"),
			goqu.On(goqu.Ex{
				"uu." + USER_ACCOUNT_ID_COLUMN: goqu.I("u.id"),
			}),
		).Where(goqu.Ex{"uu.usergroup_id": usergroupId}).
		Order(goqu.I("uu.created_at").Asc()).Limit(1).ToSQL()
	if err != nil {
		log.Errorf("Failed to create sql query 781: %v", err)
		return ""
	}

	var email string

	stmt1, err := dr.connection.Preparex(s)
	if err != nil {
		log.Errorf("[981] failed to prepare statment: %v", err)
		return ""
	}
	defer func(stmt1 *sqlx.Stmt) {
		err := stmt1.Close()
		if err != nil {
			log.Errorf("failed to close prepared statement: %v", err)
		}
	}(stmt1)

	err = stmt1.QueryRowx(q...).Scan(&email)
	if err != nil {
		log.Warnf("Failed to execute query 789: %v == %v", s, q)
		log.Warnf("Failed to scan user group id from the result 830: %v", err)
	}

	return email

}

func (dr *DbResource) GetUserById(userId int64) (map[string]interface{}, error) {

	user, _, err := dr.Cruds[USER_ACCOUNT_TABLE_NAME].GetSingleRowById("user_account", userId, nil)

	if len(user) > 0 {
		return nil, err
	}

	return nil, errors.New("no such user")

	//type myStruct struct {
	//	UserName string
	//	EmailAddress string `db:"d"`
	//}
	//var email string
	//ds := statementbuilder.Squirrel.Select("email").From(goqu.T("user_account")).Where(goqu.Ex{"id": userId})
	//sql, args,err := ds.ToSQL()
	//
	//if err != nil {
	//	log.Errorf("Failed to create sql query 872: %v", err)
	//	return ""
	//}
	//
	//
	//rowx := dr.db.QueryRowx(sql, args...)
	//err = rowx.Scan(&email)
	//if err != nil {
	//	log.Errorf("Failed to create sql query 872: %v", err)
	//	return ""
	//}
	//return email

}

func (dr *DbResource) GetSingleRowByReferenceId(typeName string, referenceId string, includedRelations map[string]bool) (map[string]interface{}, []map[string]interface{}, error) {
	//log.Printf("Get single row by id: [%v][%v]", typeName, referenceId)
	s, q, err := statementbuilder.Squirrel.Select("*").From(typeName).Where(goqu.Ex{"reference_id": referenceId}).ToSQL()
	if err != nil {
		log.Errorf("failed to create select query by ref id: %v", referenceId)
		return nil, nil, err
	}

	stmt1, err := dr.connection.Preparex(s)
	if err != nil {
		log.Errorf("[1011] failed to prepare statment: %v", err)
		return nil, nil, err
	}
	defer func(stmt1 *sqlx.Stmt) {
		err := stmt1.Close()
		if err != nil {
			log.Errorf("failed to close prepared statement: %v", err)
		}
	}(stmt1)

	rows, err := stmt1.Queryx(q...)
	if err != nil {
		log.Errorf("[940] failed to query single row by ref id: %v", err)
		return nil, nil, err
	}

	defer func() {
		if rows == nil {
			log.Printf("rows is already closed in get single row by reference id")
			return
		}
		err = rows.Close()
		CheckErr(err, "Failed to close rows after db query [%v]", s)
	}()

	resultRows, includeRows, err := dr.ResultToArrayOfMap(rows, dr.Cruds[typeName].model.GetColumnMap(), includedRelations)
	if err != nil {
		log.Printf("failed to ResultToArrayOfMap: %v", err)
		return nil, nil, err
	}

	if len(resultRows) < 1 {
		return nil, nil, fmt.Errorf("897 no such entity [%v][%v]", typeName, referenceId)
	}

	m := resultRows[0]
	n := includeRows[0]

	return m, n, err

}

func (dr *DbResource) GetSingleRowById(typeName string, id int64, includedRelations map[string]bool) (map[string]interface{}, []map[string]interface{}, error) {
	//log.Printf("Get single row by id: [%v][%v]", typeName, referenceId)
	s, q, err := statementbuilder.Squirrel.Select("*").From(typeName).Where(goqu.Ex{"id": id}).ToSQL()
	if err != nil {
		log.Errorf("Failed to create select query by id: %v", id)
		return nil, nil, err
	}

	stmt1, err := dr.connection.Preparex(s)
	if err != nil {
		log.Errorf("[1063] failed to prepare statment: %v", err)
		return nil, nil, err
	}

	defer func(stmt1 *sqlx.Stmt) {
		err := stmt1.Close()
		if err != nil {
			log.Errorf("failed to close prepared statement: %v", err)
		}
	}(stmt1)

	rows, err := stmt1.Queryx(q...)
	defer func(rows *sqlx.Rows) {
		err := rows.Close()
		if err != nil {
			log.Errorf("[989] failed to close rows after value scan in defer")
		}
	}(rows)
	resultRows, includeRows, err := dr.ResultToArrayOfMap(rows, dr.Cruds[typeName].model.GetColumnMap(), includedRelations)
	if err != nil {
		return nil, nil, err
	}

	if len(resultRows) < 1 {
		return nil, nil, fmt.Errorf("923 no such entity [%v][%v]", typeName, id)
	}

	m := resultRows[0]
	n := includeRows[0]

	return m, n, err

}

func (dr *DbResource) GetObjectByWhereClause(typeName string, column string, val interface{}) (map[string]interface{}, error) {
	s, q, err := statementbuilder.Squirrel.Select("*").From(typeName).Where(goqu.Ex{column: val}).ToSQL()
	if err != nil {
		return nil, err
	}

	stmt1, err := dr.connection.Preparex(s)
	if err != nil {
		log.Errorf("[1106] failed to prepare statment: %v", err)
		return nil, err
	}
	defer func(stmt1 *sqlx.Stmt) {
		err := stmt1.Close()
		if err != nil {
			log.Errorf("failed to close prepared statement: %v", err)
		}
	}(stmt1)

	row, err := stmt1.Queryx(q...)

	if err != nil {
		return nil, err
	}
	defer func(row *sqlx.Rows) {
		err := row.Close()
		if err != nil {
			log.Errorf("[1029] failed to close result after value scan in defer")
		}
	}(row)

	m, _, err := dr.ResultToArrayOfMap(row, dr.Cruds[typeName].model.GetColumnMap(), nil)

	if len(m) == 0 {
		log.Printf("No result found for [%v] [%v][%v]", typeName, column, val)
		return nil, errors.New(fmt.Sprintf("no [%s=%s] object found", column, val))
	}

	return m[0], err
}

func (dr *DbResource) GetIdToObject(typeName string, id int64) (map[string]interface{}, error) {
	s, q, err := statementbuilder.Squirrel.Select(goqu.C("*")).From(typeName).Where(goqu.Ex{"id": id}).ToSQL()
	if err != nil {
		return nil, err
	}

	stmt1, err := dr.connection.Preparex(s)
	if err != nil {
		log.Errorf("[1146] failed to prepare statment: %v", err)
		return nil, err
	}
	defer func(stmt1 *sqlx.Stmt) {
		err := stmt1.Close()
		if err != nil {
			log.Errorf("failed to close prepared statement: %v", err)
		}
	}(stmt1)

	row, err := stmt1.Queryx(q...)

	if err != nil {
		return nil, err
	}
	defer func(row *sqlx.Rows) {
		err := row.Close()
		if err != nil {
			log.Errorf("[1064] failed to close result after value scan in defer")
		}
	}(row)

	m, _, err := dr.ResultToArrayOfMap(row, dr.Cruds[typeName].model.GetColumnMap(), nil)

	if len(m) == 0 {
		log.Printf("No result found for [%v][%v]", typeName, id)
		return nil, err
	}

	return m[0], err
}

func (dr *DbResource) TruncateTable(typeName string, skipRelations bool) error {
	log.Printf("Truncate table: %v", typeName)

	if !skipRelations {

		var err error
		for _, rel := range dr.tableInfo.Relations {

			if rel.Relation == "belongs_to" {
				if rel.Subject == dr.tableInfo.TableName {
					// err = dr.TruncateTable(rel.Object, true)
				} else {
					err = dr.TruncateTable(rel.Object, true)
				}
			}
			if rel.Relation == "has_many" {
				err = dr.TruncateTable(rel.GetJoinTableName(), true)
			}
			if rel.Relation == "has_many_and_belongs_to_many" {
				err = dr.TruncateTable(rel.GetJoinTableName(), true)
			}
			if rel.Relation == "has_one" {
				if rel.Subject == dr.tableInfo.TableName {
					// err = dr.TruncateTable(rel.Object, true)
				} else {
					err = dr.TruncateTable(rel.Object, true)
				}
			}

			CheckErr(err, "Failed to truncate related table before truncate table [%v] [%v]", typeName, rel)
			err = nil
		}
	}

	s, q, err := statementbuilder.Squirrel.Delete(typeName).ToSQL()
	if err != nil {
		return err
	}

	_, err = dr.db.Exec(s, q...)

	return err

}

// Update the data and set the values using the data map without an validation or transformations
// Invoked by data import action
func (dr *DbResource) DirectInsert(typeName string, data map[string]interface{}) error {
	var err error

	columnMap := dr.Cruds[typeName].model.GetColumnMap()

	cols := make([]interface{}, 0)
	vals := make([]interface{}, 0)

	for columnName := range columnMap {
		colInfo, ok := dr.tableInfo.GetColumnByName(columnName)
		if !ok {
			log.Printf("No column named [%v]", columnName)
			continue
		}
		value := data[columnName]
		switch colInfo.ColumnType {
		case "datetime":
			if value != nil {
				valStr, ok := value.(string)
				if !ok {

				} else {

					value, err = dateparse.ParseLocal(valStr)
					if err != nil {
						log.Errorf("Failed to parse value as time, insert will fail [%v][%v]: %v", columnName, value, err)
						continue
					}
				}
			}
		}

		if columnName == "permission" {
			value = dr.tableInfo.DefaultPermission
		}

		cols = append(cols, columnName)
		vals = append(vals, value)

	}

	sqlString, args, err := statementbuilder.Squirrel.Insert(typeName).Cols(cols...).Vals(vals).ToSQL()

	if err != nil {
		return err
	}

	_, err = dr.db.Exec(sqlString, args...)
	if err != nil {
		log.Errorf("Failed SQL  [%v] [%v]", sqlString, args)
	}
	return err
}

// GetAllObjects Gets all rows from the table `typeName`
// Returns an array of Map object, each object has the column name to value mapping
// Utility method for loading all objects having low count
// Can be used by actions
func (dr *DbResource) GetAllObjects(typeName string) ([]map[string]interface{}, error) {
	s, q, err := statementbuilder.Squirrel.Select(goqu.L("*")).From(typeName).ToSQL()
	if err != nil {
		return nil, err
	}

	stmt1, err := dr.connection.Preparex(s)
	if err != nil {
		log.Errorf("[1291] failed to prepare statment: %v", err)
		return nil, err
	}
	defer func(stmt1 *sqlx.Stmt) {
		err := stmt1.Close()
		if err != nil {
			log.Errorf("failed to close prepared statement: %v", err)
		}
	}(stmt1)

	row, err := stmt1.Queryx(q...)

	if err != nil {
		return nil, err
	}
	defer func(row *sqlx.Rows) {
		err := row.Close()
		if err != nil {
			log.Errorf("[1204] failed to close result after value scan in defer")
		}
	}(row)

	m, _, err := dr.ResultToArrayOfMap(row, dr.Cruds[typeName].model.GetColumnMap(), nil)

	return m, err
}

// GetAllObjectsWithWhere Get all rows from the table `typeName`
// Returns an array of Map object, each object has the column name to value mapping
// Utility method for loading all objects having low count
// Can be used by actions
func (dr *DbResource) GetAllObjectsWithWhere(typeName string, where ...goqu.Ex) ([]map[string]interface{}, error) {
	query := statementbuilder.Squirrel.Select(goqu.L("*")).From(typeName)

	for _, w := range where {
		query = query.Where(w)
	}

	s, q, err := query.ToSQL()
	if err != nil {
		return nil, err
	}

	stmt1, err := dr.connection.Preparex(s)
	if err != nil {
		log.Errorf("[1336] failed to prepare statment: %v", err)
		return nil, err
	}
	defer func(stmt1 *sqlx.Stmt) {
		err := stmt1.Close()
		if err != nil {
			log.Errorf("failed to close prepared statement: %v", err)
		}
	}(stmt1)

	row, err := stmt1.Queryx(q...)

	if err != nil {
		return nil, err
	}
	defer func(row *sqlx.Rows) {
		err := row.Close()
		if err != nil {
			log.Errorf("[1244] failed to close result after value scan in defer")
		}
	}(row)

	m, _, err := dr.Cruds[typeName].ResultToArrayOfMap(row, dr.Cruds[typeName].model.GetColumnMap(), nil)

	return m, err
}

// GetAllRawObjects Get all rows from the table `typeName` without any processing of the response
// expect no "__type" column on the returned instances
// Returns an array of Map object, each object has the column name to value mapping
// Utility method for loading all objects having low count
// Can be used by actions
func (dr *DbResource) GetAllRawObjects(typeName string) ([]map[string]interface{}, error) {
	s, q, err := statementbuilder.Squirrel.Select(goqu.L("*")).From(typeName).ToSQL()
	if err != nil {
		return nil, err
	}

	stmt1, err := dr.connection.Preparex(s)
	if err != nil {
		log.Errorf("[1376] failed to prepare statment: %v", err)
		return nil, err
	}
	defer func(stmt1 *sqlx.Stmt) {
		err := stmt1.Close()
		if err != nil {
			log.Errorf("failed to close prepared statement: %v", err)
		}
	}(stmt1)

	row, err := stmt1.Queryx(q...)

	if err != nil {
		return nil, err
	}
	defer func(row *sqlx.Rows) {
		err := row.Close()
		if err != nil {
			log.Errorf("[1279] failed to close result after value scan in defer")
		}
	}(row)

	m, err := RowsToMap(row, typeName)

	return m, err
}

// GetReferenceIdToObject Loads an object of type `typeName` using a reference_id
// Used internally, can be used by actions
func (dr *DbResource) GetReferenceIdToObject(typeName string, referenceId string) (map[string]interface{}, error) {

	k := fmt.Sprintf("rio-%v-%v", typeName, referenceId)
	if OlricCache != nil {
		v, err := OlricCache.Get(k)
		if err == nil {
			return v.(map[string]interface{}), nil
		}
	}

	//log.Printf("Get Object by reference id [%v][%v]", typeName, referenceId)
	s, q, err := statementbuilder.Squirrel.Select("*").From(typeName).Where(goqu.Ex{"reference_id": referenceId}).ToSQL()
	if err != nil {
		return nil, err
	}

	stmt1, err := dr.connection.Preparex(s)
	if err != nil {
		log.Errorf("[1423] failed to prepare statment: %v", err)
		return nil, err
	}
	defer func(stmt1 *sqlx.Stmt) {
		err := stmt1.Close()
		if err != nil {
			log.Errorf("failed to close prepared statement: %v", err)
		}
	}(stmt1)

	//log.Printf("Get object by reference id sql: %v", s)
	row, err := stmt1.Queryx(q...)

	if err != nil {
		return nil, err
	}
	defer func() {
		err = row.Close()
		CheckErr(err, "[1314] Failed to close row after querying single row")
	}()

	results, _, err := dr.ResultToArrayOfMap(row, dr.Cruds[typeName].model.GetColumnMap(), nil)
	if err != nil {
		return nil, err
	}

	//log.Printf("Have to return first of %d results", len(results))
	if len(results) == 0 {
		return nil, fmt.Errorf("no such object 1161 [%v][%v]", typeName, referenceId)
	}
	if OlricCache != nil {
		_ = OlricCache.PutIfEx(k, results[0], 5*time.Second, olric.IfNotFound)
	}

	return results[0], err
}

// GetReferenceIdToObjectColumn Loads an object of type `typeName` using a reference_id
// Used internally, can be used by actions
func (dr *DbResource) GetReferenceIdToObjectColumn(typeName string, referenceId string, columnToSelect string) (interface{}, error) {
	//log.Printf("Get Object by reference id [%v][%v]", typeName, referenceId)
	s, q, err := statementbuilder.Squirrel.Select(columnToSelect).From(typeName).Where(goqu.Ex{"reference_id": referenceId}).ToSQL()
	if err != nil {
		return nil, err
	}

	//log.Printf("Get object by reference id sql: %v", s)

	stmt, err := dr.connection.Preparex(s)
	if err != nil {
		log.Errorf("[1473] failed to prepare statment for get object by reference id: %v", err)
		return nil, err
	}
	defer func(stmt1 *sqlx.Stmt) {
		err := stmt1.Close()
		if err != nil {
			log.Errorf("failed to close prepared statement: %v", err)
		}
	}(stmt)

	row, err := stmt.Queryx(q...)

	if err != nil {
		return nil, err
	}
	defer func() {
		err = row.Close()
		CheckErr(err, "Failed to close row after querying single row")
	}()

	results, _, err := dr.ResultToArrayOfMap(row, dr.Cruds[typeName].model.GetColumnMap(), nil)
	if err != nil {
		return nil, err
	}

	//log.Printf("Have to return first of %d results", len(results))
	if len(results) == 0 {
		return nil, fmt.Errorf("no such object 1197 [%v][%v]", typeName, referenceId)
	}

	return results[0][columnToSelect], err
}

// Load rows from the database of `typeName` with a where clause to filter rows
// Converts the queries to sql and run query with where clause
// Returns list of reference_ids
func (dr *DbResource) GetReferenceIdByWhereClause(typeName string, queries ...goqu.Ex) ([]string, error) {
	builder := statementbuilder.Squirrel.Select("reference_id").From(typeName)

	for _, qu := range queries {
		builder = builder.Where(qu)
	}

	s, q, err := builder.ToSQL()
	//log.Debugf("reference id by where query: %v", s)

	if err != nil {
		return nil, err
	}

	stmt, err := dr.connection.Preparex(s)
	if err != nil {
		log.Errorf("[1525] failed to prepare statment: %v", err)
		return nil, err
	}
	defer func(stmt1 *sqlx.Stmt) {
		err := stmt1.Close()
		if err != nil {
			log.Errorf("failed to close prepared statement: %v", err)
		}
	}(stmt)

	res, err := stmt.Queryx(q...)

	if err != nil {
		return nil, err
	}
	defer func(res *sqlx.Rows) {
		err := res.Close()
		if err != nil {
			log.Errorf("[1296] Failed to close rows after query")
		}
	}(res)

	ret := make([]string, 0)
	for res.Next() {
		var s string
		err := res.Scan(&s)
		if err != nil {
			log.Errorf("[1305] failed to scan result into variable")
			return nil, err
		}
		ret = append(ret, s)
	}

	return ret, err

}

// GetIdByWhereClause Loads rows from the database of `typeName` with a where clause to filter rows
// Converts the queries to sql and run query with where clause
// Returns  list of internal database integer ids
func (dr *DbResource) GetIdByWhereClause(typeName string, queries ...goqu.Ex) ([]int64, error) {
	builder := statementbuilder.Squirrel.Select("id").From(typeName)

	for _, qu := range queries {
		builder = builder.Where(qu)
	}

	s, q, err := builder.ToSQL()
	//log.Debugf("reference id by where query: %v", s)

	if err != nil {
		return nil, err
	}

	stmt, err := dr.connection.Preparex(s)
	if err != nil {
		log.Errorf("[1581] failed to prepare statment: %v", err)
		return nil, err
	}
	defer func(stmt1 *sqlx.Stmt) {
		err := stmt1.Close()
		if err != nil {
			log.Errorf("failed to close prepared statement: %v", err)
		}
	}(stmt)

	res, err := stmt.Queryx(q...)

	if err != nil {
		return nil, err
	}
	defer func(res *sqlx.Rows) {
		err := res.Close()
		if err != nil {
			log.Errorf("[1454] failed to close rows after value scan in defer")
		}
	}(res)

	ret := make([]int64, 0)
	for res.Next() {
		var s int64
		err := res.Scan(&s)
		if err != nil {
			log.Errorf("[1463] failed to scan value after query")
			return nil, err
		}
		ret = append(ret, s)
	}

	return ret, err

}

// GetIdToReferenceId Looks up an integer id and return a string reference id of an object of type `typeName`
func (dr *DbResource) GetIdToReferenceId(typeName string, id int64) (string, error) {

	k := fmt.Sprintf("itr-%v-%v", typeName, id)
	if OlricCache != nil {
		v, err := OlricCache.Get(k)
		if err == nil {
			return v.(string), nil
		}
	}

	s, q, err := statementbuilder.Squirrel.Select("reference_id").From(typeName).Where(goqu.Ex{"id": id}).ToSQL()
	if err != nil {
		return "", err
	}

	stmt, err := dr.connection.Preparex(s)
	if err != nil {
		log.Errorf("[1636] failed to prepare statment: %v", err)
		return "", err
	}
	defer func(stmt1 *sqlx.Stmt) {
		err := stmt1.Close()
		if err != nil {
			log.Errorf("failed to close prepared statement: %v", err)
		}
	}(stmt)

	var str string
	row := stmt.QueryRowx(q...)
	err = row.Scan(&str)
	if OlricCache != nil {
		OlricCache.PutIfEx(k, str, 1*time.Minute, olric.IfNotFound)
	}
	return str, err

}

// GetReferenceIdToId Lookup an string reference id and return a internal integer id of an object of type `typeName`
func (dr *DbResource) GetReferenceIdToId(typeName string, referenceId string) (int64, error) {

	var id int64
	s, q, err := statementbuilder.Squirrel.Select("id").From(typeName).Where(goqu.Ex{"reference_id": referenceId}).ToSQL()
	if err != nil {
		return 0, err
	}
	stmt, err := dr.connection.Preparex(s)
	if err != nil {
		log.Errorf("[1666] failed to prepare statment: %v", err)
		return 0, err
	}
	defer func(stmt1 *sqlx.Stmt) {
		err := stmt1.Close()
		if err != nil {
			log.Errorf("failed to close prepared statement: %v", err)
		}
	}(stmt)

	err = stmt.QueryRowx(q...).Scan(&id)
	return id, err

}

// Lookup an string reference id and return a internal integer id of an object of type `typeName`
func (dr *DbResource) GetReferenceIdListToIdList(typeName string, referenceId []string) (map[string]int64, error) {

	idMap := make(map[string]int64)
	s, q, err := statementbuilder.Squirrel.Select("id", "reference_id").
		From(typeName).Where(goqu.Ex{"reference_id": referenceId}).ToSQL()
	if err != nil {
		return idMap, err
	}

	stmt1, err := dr.connection.Preparex(s)
	if err != nil {
		log.Errorf("[1694] failed to prepare statment: %v", err)
		return nil, err
	}

	defer func(stmt1 *sqlx.Stmt) {
		err := stmt1.Close()
		if err != nil {
			log.Errorf("failed to close prepared statement: %v", err)
		}
	}(stmt1)

	rows, err := stmt1.Queryx(q...)
	if err != nil {
		return idMap, err
	}
	for rows.Next() {
		var id1 int64
		var id2 string
		err = rows.Scan(&id1, &id2)
		idMap[id2] = id1
	}

	return idMap, err
}

// GetIdListToReferenceIdList Lookups an string internal integer id and return a reference id of an object of type `typeName`
func (dr *DbResource) GetIdListToReferenceIdList(typeName string, ids []int64) (map[int64]string, error) {

	idMap := make(map[int64]string)
	s, q, err := statementbuilder.Squirrel.Select("reference_id", "id").
		From(typeName).Where(goqu.Ex{"id": ids}).ToSQL()
	if err != nil {
		return idMap, err
	}

	stmt1, err := dr.connection.Preparex(s)
	if err != nil {
		log.Errorf("[1731] failed to prepare statment: %v", err)
		return nil, err
	}

	defer func(stmt1 *sqlx.Stmt) {
		err := stmt1.Close()
		if err != nil {
			log.Errorf("failed to close prepared statement: %v", err)
		}
	}(stmt1)

	rows, err := stmt1.Queryx(q...)
	if err != nil {
		return idMap, err
	}
	for rows.Next() {
		var id1 string
		var id2 int64
		err = rows.Scan(&id1, &id2)
		log.Errorf("[1581] failed to scan value after query")
		idMap[id2] = id1
	}

	return idMap, err
}

// GetSingleColumnValueByReferenceId select "column" from "typeName" where matchColumn in (values)
// returns list of values of the column
func (dr *DbResource) GetSingleColumnValueByReferenceId(
	typeName string, selectColumn []interface{}, matchColumn string, values []string) ([]interface{}, error) {

	s, q, err := statementbuilder.Squirrel.Select(selectColumn...).From(typeName).Where(goqu.Ex{matchColumn: values}).ToSQL()
	if err != nil {
		return nil, err
	}

	stmt, err := dr.connection.Preparex(s)
	if err != nil {
		log.Errorf("[1768] failed to prepare statment for permission select: %v", err)
		return nil, err
	}
	defer func(stmt1 *sqlx.Stmt) {
		err := stmt1.Close()
		if err != nil {
			log.Errorf("failed to close prepared statement: %v", err)
		}
	}(stmt)

	rows, err := stmt.Queryx(q...)
	if err != nil {
		return nil, err
	}

	defer func(rows *sqlx.Rows) {
		err := rows.Close()
		if err != nil {
			log.Errorf("[1483] failed to close result after value scan")
		}
	}(rows)
	returnValues := make([]interface{}, 0)

	for rows.Next() {
		var val interface{}
		err = rows.Scan(&val)
		if err != nil {
			log.Errorf("[1620] failed to scan value after query")
			break
		}
		returnValues = append(returnValues, val)
	}

	return returnValues, nil
}

// RowsToMap converts the result of db.QueryRowx => rows to array of data
// can be used on any *sqlx.Rows and assign a typeName
func RowsToMap(rows *sqlx.Rows, typeName string) ([]map[string]interface{}, error) {

	columns, err := rows.Columns()
	if err != nil {
		return nil, err
	}
	responseArray := make([]map[string]interface{}, 0)

	for rows.Next() {

		rc := NewMapStringScan(columns)
		err := rc.Update(rows)
		if err != nil {
			return responseArray, err
		}

		dbRow := rc.Get()
		dbRow["__type"] = typeName
		responseArray = append(responseArray, dbRow)
	}

	return responseArray, nil
}

// ResultToArrayOfMap converts the result of db.QueryRowx => rows to array of data
// fetches the related objects also
// expects columnMap to be fetched from rows
// check usage in exiting source for example
// includeRelationMap can be nil to include none or map[string]bool{"*": true} to include all relations
// can be used on any *sqlx.Rows
func (dr *DbResource) ResultToArrayOfMap(rows *sqlx.Rows, columnMap map[string]api2go.ColumnInfo, includedRelationMap map[string]bool) ([]map[string]interface{}, [][]map[string]interface{}, error) {

	//finalArray := make([]map[string]interface{}, 0)
	if includedRelationMap == nil {
		includedRelationMap = make(map[string]bool)
	}

	responseArray, err := RowsToMap(rows, dr.model.GetName())
	if err != nil {
		return responseArray, nil, err
	}

	objectCache := make(map[string]interface{})
	referenceIdCache := make(map[string]string)
	includes := make([][]map[string]interface{}, 0)

	for _, row := range responseArray {
		localInclude := make([]map[string]interface{}, 0)

		for key, val := range row {
			//log.Printf("Key: [%v] == %v", key, val)

			columnInfo, ok := columnMap[key]
			if !ok {
				continue
			}

			if val != nil && columnInfo.ColumnType == "datetime" {
				stringVal, ok := val.(string)
				if ok {
					parsedValue, _, err := fieldtypes.GetTime(stringVal)
					if err != nil {
						parsedValue, _, err := fieldtypes.GetDateTime(stringVal)
						if InfoErr(err, "Failed to parse date time from [%v]: %v", columnInfo.ColumnName, stringVal) {
							row[key] = nil
						} else {
							row[key] = parsedValue
						}
					} else {
						row[key] = parsedValue
					}
				}
			}

			if !columnInfo.IsForeignKey {
				continue
			}

			if val == "" || val == nil {
				continue
			}

			namespace := columnInfo.ForeignKeyData.Namespace
			//log.Printf("Resolve foreign key from [%v][%v][%v]", columnInfo.ForeignKeyData.DataSource, namespace, val)
			switch columnInfo.ForeignKeyData.DataSource {
			case "self":

				referenceIdInt, ok := val.(int64)
				if !ok {
					stringIntId := val.(string)
					referenceIdInt, err = strconv.ParseInt(stringIntId, 10, 64)
					CheckErr(err, "Failed to convert string id to int id")
				}
				cacheKey := fmt.Sprintf("%v-%v", namespace, referenceIdInt)
				objCached, ok := objectCache[cacheKey]
				if ok {
					localInclude = append(localInclude, objCached.(map[string]interface{}))
					continue
				}

				idCacheKey := fmt.Sprintf("%s_%d", namespace, referenceIdInt)
				refId, ok := referenceIdCache[idCacheKey]

				if !ok {
					refId, err = dr.GetIdToReferenceId(namespace, referenceIdInt)
					referenceIdCache[idCacheKey] = refId
				}

				if err != nil {
					log.Errorf("Failed to get ref id for [%v][%v]: %v", namespace, val, err)
					continue
				}
				row[key] = refId

				if includedRelationMap != nil && (includedRelationMap[namespace] || includedRelationMap[columnInfo.ColumnName] || includedRelationMap["*"]) {
					obj, err := dr.GetIdToObject(namespace, referenceIdInt)
					obj["__type"] = namespace

					if err != nil {
						log.Errorf("Failed to get ref object for [%v][%v]: %v", namespace, val, err)
					} else {
						localInclude = append(localInclude, obj)
					}
				}

			case "cloud_store":
				referenceStorageInformation := val.(string)
				//log.Printf("Resolve files from cloud store: %v", referenceStorageInformation)
				foreignFilesList := make([]map[string]interface{}, 0)
				err := json.Unmarshal([]byte(referenceStorageInformation), &foreignFilesList)
				CheckErr(err, "Failed to obtain list of file information")
				if err != nil {
					continue
				}

				returnFileList := make([]map[string]interface{}, 0)

				for _, file := range foreignFilesList {

					if file["type"] == "x-crdt/yjs" && !includedRelationMap["x-crdt/yjs"] {
						continue
					}

					if file["path"] != nil && file["name"] != nil && len(file["path"].(string)) > 0 {
						file["src"] = file["path"].(string) + "/" + file["name"].(string)
					} else if file["name"] != nil {
						file["src"] = file["name"].(string)
					} else {
						log.Errorf("File entry is missing name and path [%v][%v]", dr.TableInfo().TableName, key)
					}
					returnFileList = append(returnFileList, file)
				}

				row[key] = returnFileList
				//log.Printf("set row[%v]  == %v", key, foreignFilesList)
				if includedRelationMap[columnInfo.ColumnName] || includedRelationMap["*"] {

					resolvedFilesList, err := dr.GetFileFromLocalCloudStore(dr.TableInfo().TableName, columnInfo.ColumnName, returnFileList)
					CheckErr(err, "Failed to resolve file from cloud store")
					row[key] = resolvedFilesList
					for _, file := range resolvedFilesList {
						file["__type"] = columnInfo.ColumnType
						localInclude = append(localInclude, file)
					}

				}
			default:
				log.Errorf("Undefined data source: %v", columnInfo.ForeignKeyData.DataSource)
				continue
			}

		}

		for _, relation := range dr.tableInfo.Relations {

			if !(includedRelationMap[relation.GetObjectName()] || includedRelationMap[relation.GetSubjectName()]) {
				continue
			}

			if relation.Subject == dr.tableInfo.TableName {
				// fetch objects

				switch relation.Relation {
				case "has_one":
					// nothing to do here
					break
				case "belongs_to":
					// nothing to do here
					break
				case "has_many":

					fallthrough
				case "has_many_and_belongs_to_many":
					query, args, err := statementbuilder.Squirrel.
						Select(goqu.I(relation.GetObjectName()+".id")).
						From(goqu.T(relation.GetSubject()).As(relation.GetSubjectName())).
						Join(
							goqu.T(relation.GetJoinTableName()).As(relation.GetJoinTableName()),
							goqu.On(goqu.Ex{
								relation.GetJoinTableName() + "." + relation.GetSubjectName(): goqu.I(relation.GetSubjectName() + ".id"),
							}),
						).
						Join(
							goqu.T(relation.GetObject()).As(relation.GetObjectName()),
							goqu.On(goqu.Ex{
								fmt.Sprintf("%v.%v", relation.GetJoinTableName(), relation.GetObjectName()): goqu.I(relation.GetObjectName() + ".id"),
							}),
						).
						Where(goqu.Ex{
							relation.GetSubjectName() + ".reference_id": row["reference_id"],
						}).Order(goqu.I(relation.GetJoinTableName() + ".created_at").Desc()).Limit(50).ToSQL()
					if err != nil {
						log.Printf("Failed to build query 1474: %v", err)
					}

					stmt1, err := dr.connection.Preparex(query)
					if err != nil {
						log.Errorf("[2023] failed to prepare statment: %v", err)
					}
					defer func(stmt1 *sqlx.Stmt) {
						err := stmt1.Close()
						if err != nil {
							log.Errorf("failed to close prepared statement: %v", err)
						}
					}(stmt1)

					rows, err := stmt1.Queryx(args...)
					if err != nil {
						log.Printf("Failed to query 1482: %v", err)
					}

					ids := make([]int64, 0)

					for rows.Next() {
						includeRow := int64(0)
						err = rows.Scan(&includeRow)
						if err != nil {
							log.Printf("[1857] failed to scan include row: %v", err)
							continue
						}
						ids = append(ids, includeRow)
					}

					rows.Close()

					includes1, err := dr.Cruds[relation.GetObject()].GetAllObjectsWithWhere(relation.GetObject(), goqu.Ex{
						"id": ids,
					})

					_, ok := row[relation.GetObjectName()]
					if !ok {
						row[relation.GetObjectName()] = make([]string, 0)
					}

					for _, incl := range includes1 {
						row[relation.GetObjectName()] = append(row[relation.GetObjectName()].([]string), incl["reference_id"].(string))
					}

					localInclude = append(localInclude, includes1...)

					break
				}

			} else {
				// fetch subjects

				switch relation.Relation {
				case "has_one":

					fallthrough
				case "belongs_to":

					query, args, err := statementbuilder.Squirrel.
						Select(goqu.I(relation.GetSubjectName()+".id")).
						From(goqu.T(relation.GetObject()).As(relation.GetObjectName())).
						Join(
							goqu.T(relation.GetSubject()).As(relation.GetSubjectName()),
							goqu.On(goqu.Ex{
								fmt.Sprintf("%v.%v", relation.GetSubjectName(), relation.GetObjectName()): goqu.I(relation.GetObjectName() + ".id"),
							}),
						).
						Where(goqu.Ex{
							relation.GetObjectName() + ".reference_id": row["reference_id"],
						}).Order(goqu.I(relation.GetSubjectName() + ".created_at").Desc()).Limit(50).ToSQL()

					if err != nil {
						log.Printf("Failed to build query 1533: %v", err)
					}

					stmt1, err := dr.connection.Preparex(query)
					if err != nil {
						log.Errorf("[2097] failed to prepare statment: %v", err)
					}
					defer func(stmt1 *sqlx.Stmt) {
						err := stmt1.Close()
						if err != nil {
							log.Errorf("failed to close prepared statement: %v", err)
						}
					}(stmt1)

					includedSubject, err := stmt1.Queryx(args...)
					if err != nil {
						log.Printf("Failed to query 1538: %v", includedSubject.Err())
						continue
					}
					includedSubjectId := []int64{}

					for includedSubject.Next() {
						var subId int64
						err = includedSubject.Scan(&subId)
						includedSubjectId = append(includedSubjectId, subId)
					}
					CheckErr(err, "[2133] failed to scan included subject id")
					err = includedSubject.Close()
					CheckErr(err, "[2135] failed to close rows")


					if len(includedSubjectId) < 1 {
						continue
					}

					localSubjectInclude, err := dr.Cruds[relation.GetSubject()].GetAllObjectsWithWhere(relation.GetSubject(), goqu.Ex{
						"id": includedSubjectId,
					})
					CheckErr(err, "[1923] failed to get object by od")

					_, ok := row[relation.GetSubjectName()]
					if !ok {
						row[relation.GetSubjectName()] = make([]string, 0)
					}

					for _, incl := range localSubjectInclude {
						row[relation.GetSubjectName()] = append(row[relation.GetSubjectName()].([]string), incl["reference_id"].(string))
					}


					localInclude = append(localInclude, localSubjectInclude...)

					break
				case "has_many":

					fallthrough
				case "has_many_and_belongs_to_many":
					query, args, err := statementbuilder.Squirrel.
						Select(goqu.I(relation.GetSubjectName()+".id")).
						From(goqu.T(relation.GetObject()).As(relation.GetObjectName())).
						Join(
							goqu.T(relation.GetJoinTableName()).As(relation.GetJoinTableName()),
							goqu.On(goqu.Ex{
								relation.GetJoinTableName() + "." + relation.GetObjectName(): goqu.I(relation.GetObjectName() + ".id"),
							}),
						).
						Join(
							goqu.T(relation.GetSubject()).As(relation.GetSubjectName()),
							goqu.On(goqu.Ex{
								fmt.Sprintf("%v.%v", relation.GetJoinTableName(), relation.GetSubjectName()): goqu.I(relation.GetSubjectName() + ".id"),
							}),
						).
						Where(goqu.Ex{
							relation.GetObjectName() + ".reference_id": row["reference_id"],
						}).Order(goqu.I(relation.GetJoinTableName() + ".created_at").Desc()).Limit(50).ToSQL()
					if err != nil {
						log.Printf("Failed to build query 1474: %v", err)
					}

					stmt1, err := dr.connection.Preparex(query)
					if err != nil {
						log.Errorf("[2155] failed to prepare statment: %v", err)
					}
					defer func(stmt1 *sqlx.Stmt) {
						err := stmt1.Close()
						if err != nil {
							log.Errorf("failed to close prepared statement: %v", err)
						}
					}(stmt1)

					rows, err := stmt1.Queryx(args...)

					if err != nil {
						log.Printf("Failed to query 1482: %v", err)
						continue
					}

					ids := make([]int64, 0)

					for rows.Next() {
						includeRow := int64(0)
						err = rows.Scan(&includeRow)
						if err != nil {
							log.Printf("[1966] failed to scan include row: %v", err)
							continue
						}
						ids = append(ids, includeRow)
					}
					rows.Close()

					includes1, err := dr.Cruds[relation.GetObject()].GetAllObjectsWithWhere(relation.GetSubject(), goqu.Ex{
						"id": ids,
					})

					_, ok := row[relation.GetSubjectName()]
					if !ok {
						row[relation.GetSubjectName()] = make([]string, 0)
					}

					for _, incl := range includes1 {
						row[relation.GetSubjectName()] = append(row[relation.GetSubjectName()].([]string), incl["reference_id"].(string))
					}

					localInclude = append(localInclude, includes1...)

					break
				}

			}

		}

		includes = append(includes, localInclude)

	}

	return responseArray, includes, nil
}

// convert the result of db.QueryRowx => rows to array of data
// can be used on any *sqlx.Rows and assign a typeName
// calls RowsToMap with the current model name
func (dr *DbResource) ResultToArrayOfMapRaw(rows *sqlx.Rows, columnMap map[string]api2go.ColumnInfo) ([]map[string]interface{}, error) {

	//finalArray := make([]map[string]interface{}, 0)

	responseArray, err := RowsToMap(rows, dr.model.GetName())
	if err != nil {
		return responseArray, err
	}

	return responseArray, nil
}

// resolve a file column from data in column to actual file on a cloud store
// returns a map containing the metadata of the file and the file contents as base64 encoded
// can be sent to browser to invoke downloading js and data urls
func (resource *DbResource) GetFileFromCloudStore(data api2go.ForeignKeyData, filesList []map[string]interface{}) (resp []map[string]interface{}, err error) {

	cloudStore, err := resource.GetCloudStoreByName(data.Namespace)
	if err != nil {
		return resp, err
	}

	for _, fileItem := range filesList {
		newFileItem := make(map[string]interface{})

		for key, val := range fileItem {
			newFileItem[key] = val
		}

		fileName := fileItem["name"].(string)
		filePath := cloudStore.RootPath + "/" + data.KeyName + "/" + fileName
		bytes, err := ioutil.ReadFile(filePath)
		CheckErr(err, "Failed to read file on storage %s", filePath)
		if err != nil {
			continue
		}
		newFileItem["reference_id"] = fileItem["name"]
		newFileItem["contents"] = base64.StdEncoding.EncodeToString(bytes)
		resp = append(resp, newFileItem)
	}
	return resp, nil
}

// resolve a file column from data in column to actual file on a cloud store
// returns a map containing the metadata of the file and the file contents as base64 encoded
// can be sent to browser to invoke downloading js and data urls
func (resource *DbResource) GetFileFromLocalCloudStore(tableName string, columnName string, filesList []map[string]interface{}) (resp []map[string]interface{}, err error) {

	assetFolder, ok := resource.AssetFolderCache[tableName][columnName]
	if !ok {
		return nil, errors.New("not a synced folder")
	}

	for _, fileItem := range filesList {
		newFileItem := make(map[string]interface{})

		for key, val := range fileItem {
			newFileItem[key] = val
		}

		if fileItem["src"] == nil {
			log.Printf("file has no source: [%v][%v]", tableName, columnName)
			continue
		}

		filePath := fileItem["src"].(string)
		filePath = strings.ReplaceAll(filePath, "/", string(os.PathSeparator))
		if filePath[0] != os.PathSeparator {
			filePath = string(os.PathSeparator) + filePath
		}
		bytes, err := ioutil.ReadFile(assetFolder.LocalSyncPath + filePath)
		CheckErr(err, "Failed to read file on storage [%v]: %v", assetFolder.LocalSyncPath, filePath)
		if err != nil {
			continue
		}
		newFileItem["reference_id"] = fileItem["name"]
		newFileItem["contents"] = base64.StdEncoding.EncodeToString(bytes)
		resp = append(resp, newFileItem)
	}
	return resp, nil
}<|MERGE_RESOLUTION|>--- conflicted
+++ resolved
@@ -595,12 +595,8 @@
 	return passwordHash, err
 }
 
-<<<<<<< HEAD
-
-// Convert group name to the internal integer id
-=======
 // UserGroupNameToId Converts group name to the internal integer id
->>>>>>> 2619a962
+
 // should not be used since group names are not unique
 // deprecated
 func (dr *DbResource) UserGroupNameToId(groupName string) (uint64, error) {
