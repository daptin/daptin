--- conflicted
+++ resolved
@@ -875,11 +875,7 @@
 	} else {
 		//log.Printf("Get [%v] from infields: %v", fieldString, toJson(inFieldMap))
 
-<<<<<<< HEAD
-		rex := regexp.MustCompile(`\$([a-zA-Z0-9_\[\]]+)?(\.?[a-zA-Z0-9_\[\]]+)+`)
-=======
 		rex := regexp.MustCompile(`\$([a-zA-Z0-9_\[\]]+)?(\.[a-zA-Z0-9_\[\]]+)*`)
->>>>>>> 3e0e258f
 		matches := rex.FindAllStringSubmatch(fieldString, -1)
 
 		for _, match := range matches {
