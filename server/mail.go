package server

import (
	"fmt"
	"github.com/artpar/go-guerrilla"
	"github.com/artpar/go-guerrilla/backends"
	glog "github.com/artpar/go-guerrilla/log"
	"github.com/daptin/daptin/server/resource"
	"io/ioutil"
	"log"
	"path/filepath"
	"strconv"
)

func StartSMTPMailServer(resource *resource.DbResource, certificateManager *resource.CertificateManager) (*guerrilla.Daemon, error) {

	servers, err := resource.GetAllObjects("mail_server")

	if err != nil {
		return nil, err
	}

	serverConfig := make([]guerrilla.ServerConfig, 0)
	hosts := []string{}

	sourceDirectoryName := "daptin-certs"
	tempDirectoryPath, err := ioutil.TempDir("", sourceDirectoryName)

	for _, server := range servers {

		var serverTlsConfig guerrilla.ServerTLSConfig

		//json.Unmarshal([]byte(server["tls"].(string)), &serverTlsConfig)

		maxSize, _ := strconv.ParseInt(fmt.Sprintf("%v", server["max_size"]), 10, 32)
		maxClients, _ := strconv.ParseInt(fmt.Sprintf("%v", server["max_clients"]), 10, 32)
<<<<<<< HEAD
=======

>>>>>>> cfce38a2
		authRequiredString, ok := server["authentication_required"].(string)
		authRequired := true
		if !ok {
			authRequired, ok = server["authentication_required"].(bool)
		}
<<<<<<< HEAD
=======

>>>>>>> cfce38a2
		if authRequiredString == "1" {
			authRequired = true
		}
		//authTypes := strings.Split(server["authentication_types"].(string), ",")

		hostnames := server["hostname"].(string)
		_, certPEMBytes, privatePEMBytes, _, err := certificateManager.GetTLSConfig(hostnames)

		if err != nil {
			log.Printf("Failed to generate Certificates for SMTP server for %s", hostnames)
		}

		certFilePath := filepath.Join(tempDirectoryPath, hostnames+".cert.pem")
		privateKeyFilePath := filepath.Join(tempDirectoryPath, hostnames+".private.key.pem")
		//publicKeyFilePath := filepath.Join(tempDirectoryPath, hostnames+".public.key.pem")

		err = ioutil.WriteFile(certFilePath, certPEMBytes, 0666)
		if err != nil {
			log.Printf("Failed to generate Certificates for SMTP server for %s", hostnames)
		}

		err = ioutil.WriteFile(privateKeyFilePath, privatePEMBytes, 0666)
		//err = ioutil.WriteFile(publicKeyFilePath, publicPEMBytes, 0666)

		if err != nil {
			log.Printf("Failed to generate Certificates for SMTP server for %s", hostnames)
		}

		serverTlsConfig = guerrilla.ServerTLSConfig{
			StartTLSOn:     true,
			AlwaysOn:       false,
			PrivateKeyFile: privateKeyFilePath,
			PublicKeyFile:  certFilePath,
		}

		config := guerrilla.ServerConfig{
			IsEnabled:       fmt.Sprintf("%v", server["is_enabled"]) == "1",
			ListenInterface: server["listen_interface"].(string),
			Hostname:        hostnames,
			MaxSize:         maxSize,
			TLS:             serverTlsConfig,
			MaxClients:      int(maxClients),
			XClientOn:       fmt.Sprintf("%v", server["xclient_on"]) == "1",
			AuthRequired:    authRequired,
			AuthTypes:       []string{"LOGIN"},
		}
		hosts = append(hosts, hostnames)

		serverConfig = append(serverConfig, config)

	}

	hosts = append(hosts, "*")
	d := guerrilla.Daemon{
		Config: &guerrilla.AppConfig{
			AllowedHosts: hosts,
			LogLevel:     glog.DebugLevel.String(),
			BackendConfig: backends.BackendConfig{
				"save_process":       "HeadersParser|Debugger|Hasher|Header|Compressor|DaptinSql",
				"log_received_mails": true,
				"mail_table":         "mail",
				"save_workers_size":  1,
				"primary_mail_host":  "localhost",
			},
			Servers: serverConfig,
		},
	}

	d.AddProcessor("DaptinSql", DaptinSmtpDbResource(resource))
	d.AddAuthenticator(DaptinSmtpAuthenticatorCreator(resource))

	return &d, nil
}<|MERGE_RESOLUTION|>--- conflicted
+++ resolved
@@ -34,19 +34,13 @@
 
 		maxSize, _ := strconv.ParseInt(fmt.Sprintf("%v", server["max_size"]), 10, 32)
 		maxClients, _ := strconv.ParseInt(fmt.Sprintf("%v", server["max_clients"]), 10, 32)
-<<<<<<< HEAD
-=======
 
->>>>>>> cfce38a2
 		authRequiredString, ok := server["authentication_required"].(string)
 		authRequired := true
 		if !ok {
 			authRequired, ok = server["authentication_required"].(bool)
 		}
-<<<<<<< HEAD
-=======
 
->>>>>>> cfce38a2
 		if authRequiredString == "1" {
 			authRequired = true
 		}
