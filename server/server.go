--- conflicted
+++ resolved
@@ -142,18 +142,10 @@
 	ms := BuildMiddlewareSet(&initConfig, cruds)
 	AddResourcesToApi2Go(api, initConfig.Tables, db, &ms, configStore, cruds)
 
-<<<<<<< HEAD
 	rcloneRetries, err := configStore.GetConfigIntValueFor("rclone.retries", "backend")
 	if err != nil {
 		rcloneRetries = 5
-		configStore.SetConfigValueFor("rclone.retries", rcloneRetries, "backend")
-=======
-
-	rcloneRetries, err := configStore.GetConfigIntValueFor("rclone.retries", "backend")
-	if err != nil {
-		rcloneRetries = 5
-		configStore.SetConfigValueFor("rclone.retries",  rcloneRetries,"backend")
->>>>>>> 69b56852
+		configStore.SetConfigIntValueFor("rclone.retries", rcloneRetries, "backend")
 	}
 	cmd.SetRetries(&rcloneRetries)
 
