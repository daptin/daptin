<template>
  <ul class="sidebar-menu">
    <li class="pageLink" v-on:click="toggleMenu">
      <router-link :to="{name: 'Dashboard', params: {}}">
        <i class="fas fa-tv"></i>
        <span class="page">Dashboard</span>
      </router-link>
    </li>

    <li class="treeview">
      <a href="#">
        <i class="fa fa-users"></i>
        <span>Users and groups</span>
        <span class="pull-right-container">
          <i class="fa fa-angle-left fa-fw pull-right"></i>
        </span>
      </a>
      <ul class="treeview-menu">
        <li class="pageLink" v-on:click="toggleMenu">
          <router-link :class="'user-link'" :to="{name: 'Entity', params: {tablename: 'user_account'}}">
            <i class="fa fa-user"></i>
            <span class="page">User account</span>
          </router-link>
        </li>
        <li class="pageLink" v-on:click="toggleMenu">
          <router-link :class="'user-link'" :to="{name: 'Entity', params: {tablename: 'usergroup'}}">
            <i class="fa fa-users"></i>
            <span class="page">User Group</span>
          </router-link>
        </li>
      </ul>
    </li>


<<<<<<< HEAD
    <li class="treeview data-model">
=======
    <li class="treeview help-support">
>>>>>>> fe8222d8
      <a href="#">
        <i class="fas fa-keyboard"></i>
        <span>Data Model</span>
        <span class="pull-right-container">
          <i class="fas fa-angle-left fa-fw pull-right"></i>
        </span>
      </a>
      <ul class="treeview-menu">
        <li class="pageLink" v-on:click="toggleMenu">
          <router-link :to="{name : 'Action', params: {tablename: 'world', actionname: 'upload_system_schema'}}"
                       class="">
            <i class="fas fa-plus "></i> Upload Schema JSON
          </router-link>


          <router-link
            :to="{name : 'Action', params: {tablename: 'world', actionname: 'upload_xls_to_system_schema'}}"
            class="">
            <i class="fas fa-file-excel"></i> Upload XLSX
          </router-link>

          <router-link
            :to="{name : 'Action', params: {tablename: 'world', actionname: 'upload_csv_to_system_schema'}}"
            class="">
            <i class="fas fa-file-alt"></i> Upload CSV
          </router-link>

          <router-link :to="{name : 'Action', params: {tablename: 'world', actionname: 'import_data'}}"
                       class="">
            <i class="fab fa-js"></i> Upload Data JSON
          </router-link>

          <router-link :to="{name : 'NewItem'}"
                       class="">
            <i class="fas fa-pencil-alt"></i> Online designer
          </router-link>
        </li>
      </ul>
    </li>

<<<<<<< HEAD
    <li class="treeview administration">
=======
    <li class="treeview help-support">
>>>>>>> fe8222d8
      <a href="#">
        <i class="fas fa-keyboard"></i>
        <span>Administration</span>
        <span class="pull-right-container">
          <i class="fas fa-angle-left fa-fw pull-right"></i>
        </span>
      </a>
      <ul class="treeview-menu">

        <li class="pageLink" v-on:click="toggleMenu">
          <router-link :to="{name: 'Entity', params: {tablename: 'world'}}">
            <i class="fa fa-th"></i>
            <span class="page">All tables</span>
          </router-link>
          <router-link :to="{name: 'Entity', params:{tablename: 'marketplace'}}"
                       class="">
            <i class="fas fa-shopping-cart"></i>
            Market places
          </router-link>
          <router-link :to="{name: 'Entity', params:{tablename: 'mail_server'}}"
                       class=" ">
            <i class="fas fa-shopping-cart"></i>
            SMTP Servers
          </router-link>
          <router-link :to="{name: 'Entity', params:{tablename: 'mail_account'}}"
                       class=" ">
            <i class="fas fa-shopping-cart"></i>
            Mail Accounts
          </router-link>

          <router-link :to="{name: 'Entity', params:{tablename: 'data_exchange'}}"

                       class=" ">
            <i class="fas fa-exchange-alt"></i>
            Data Exchange
          </router-link>

          <router-link :to="{name: 'Entity', params:{tablename: 'oauth_token'}}"

                       class=" ">
            <i class="fas fa-key"></i> Oauth Tokens
          </router-link>

          <router-link :to="{name: 'Entity', params:{tablename: 'oauth_connect'}}"

                       class=" ">
            <i class="fas fa-plug"></i> Oauth Connections
          </router-link>

          <router-link :to="{name: 'Entity', params:{tablename: 'cloud_store'}}"

                       class=" ">
            <i class="fas fa-cloud"></i> Storage
          </router-link>

          <router-link :to="{name: 'Entity', params:{tablename: 'site'}}"

                       class=" ">
            <i class="fas fa-cubes "></i> Sub sites
          </router-link>
          <router-link :to="{name: 'Entity', params:{tablename: 'stream'}}"

                       class=" ">
            <i class="fas fa-film "></i> Data views
          </router-link>

          <router-link :to="{name: 'Entity', params:{tablename: 'json_schema'}}"
                       class=" ">
            <i class="fas fa-puzzle-piece "></i> Json Schemas
          </router-link>
        </li>

      </ul>
    </li>

    <li class="treeview help-support">
      <a href="#">
        <i class="fa fa-comment"></i>
        <span>Support</span>
        <span class="pull-right-container">
          <i class="fa fa-angle-left fa-fw pull-right"></i>
        </span>
      </a>
      <ul class="treeview-menu">

        <li><a href="https://docs.dapt.in" target="_blank"><span class="fa fa-files-o"></span>
          Documentation</a></li>


        <li><a href="https://github.com/artpar/daptin/issues/new" target="_blank"><span class="fa fa-cogs"></span>
          File an issue/bug</a></li>


        <li><a href="mailto:artpar@gmail.com?subject=Daptin&body=Hi Parth,\n"><span class="fa fa-envelope-o"></span>
          Email support</a></li>
      </ul>

    </li>

  </ul>
</template>
<script>
  import {mapState} from "vuex"

  export default {
    name: 'SidebarName',
    methods: {
      toggleMenu(event) {
        // remove active from li
        var active = document.querySelector('li.pageLink.active');

        if (active) {
          active.classList.remove('active')
        }
        // window.$('li.pageLink.active').removeClass('active')
        // Add it to the item that was clicked
        // event.toElement.parentElement.className = 'pageLink active'
      }
    },
    props: {
      filter: {
        type: String,
        required: true,
        default: ''
      }
    },
    computed: {
      ...mapState([
        'worlds'
      ])
    },
    data: function () {
      return {
        topWorlds: [],
      }
    },
    mounted() {
      let that = this;
      console.log("sidebarmenu visible worlds: ", this.topWorlds);

      that.topWorlds = this.worlds.filter(function (w, r) {
        return w.is_top_level && !w.is_hidden;
      });

      setTimeout(function () {
        $(window).resize();
        console.log("this sidebar again", that.topWorlds)
      }, 300);
    },
    watch: {
      'worlds': function () {
        console.log("got worlds");
        var that = this;
        that.topWorlds = that.worlds.filter(function (w, r) {
          return w.is_top_level && !w.is_hidden;
        });
      }
    }
  }
</script>
<style>
  /* override default */
  .sidebar-menu > li > a {
    padding: 12px 15px 12px 15px;
  }

  .sidebar-menu li.active > a > .fa-angle-left, .sidebar-menu li.active > a > .pull-right-container > .fa-angle-left {
    animation-name: rotate;
    animation-duration: .2s;
    animation-fill-mode: forwards;
  }

  @keyframes rotate {
    0% {
      transform: rotate(0deg);
    }

    100% {
      transform: rotate(-90deg);
    }
  }
</style><|MERGE_RESOLUTION|>--- conflicted
+++ resolved
@@ -32,11 +32,7 @@
     </li>
 
 
-<<<<<<< HEAD
-    <li class="treeview data-model">
-=======
     <li class="treeview help-support">
->>>>>>> fe8222d8
       <a href="#">
         <i class="fas fa-keyboard"></i>
         <span>Data Model</span>
@@ -77,11 +73,7 @@
       </ul>
     </li>
 
-<<<<<<< HEAD
-    <li class="treeview administration">
-=======
     <li class="treeview help-support">
->>>>>>> fe8222d8
       <a href="#">
         <i class="fas fa-keyboard"></i>
         <span>Administration</span>
