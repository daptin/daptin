--- conflicted
+++ resolved
@@ -1,19 +1,22 @@
 // The Vue build version to load with the `import` command
 // (runtime-only or standalone) has been set in webpack.base.conf with an alias.
-import Vue from 'vue'
-import App from './App'
-import router from './router'
-import ElementUI from 'element-ui'
-import Vuetable from './components/vuetable'
-import DetailedRow from './components/detailrow/DetailedRow.vue'
-import ModelForm from './components/modelform/ModelForm.vue'
-import VuetablePagination from './components/vuetable/components/VuetablePagination.vue'
-import CustomActions from './components/detailrow/CustomActions.vue'
-import TableView from './components/tableview/TableView.vue'
-import SelectOneOrMore from './components/selectoneormore/SelectOneOrMore.vue'
-import ListView from './components/listview/ListView.vue'
-import EventView from './components/eventview/EventView.vue'
-import {Notification} from 'element-ui';
+import Vue from "vue";
+import App from "./App";
+import router from "./router";
+import ElementUI, {Notification} from "element-ui";
+import Vuetable from "./components/vuetable";
+import DetailedRow from "./components/detailrow/DetailedRow.vue";
+import ModelForm from "./components/modelform/ModelForm.vue";
+import VuetablePagination from "./components/vuetable/components/VuetablePagination.vue";
+import CustomActions from "./components/detailrow/CustomActions.vue";
+import TableView from "./components/tableview/TableView.vue";
+import SelectOneOrMore from "./components/selectoneormore/SelectOneOrMore.vue";
+import ListView from "./components/listview/ListView.vue";
+import EventView from "./components/eventview/EventView.vue";
+import "element-ui/lib/theme-default/index.css";
+import "./components/vuetable/vuetable.css";
+import JsonApi from "devour-client";
+import axios from "axios";
 
 global.jQuery = require('jquery');
 
@@ -23,11 +26,6 @@
 Vue.use(Vuetable);
 Vue.use(VuetablePagination);
 Vue.use(DetailedRow);
-
-import 'element-ui/lib/theme-default/index.css'
-import './components/vuetable/vuetable.css'
-import JsonApi from 'devour-client'
-import axios from 'axios'
 
 Vue.component('custom-actions', CustomActions);
 Vue.component('table-view', TableView);
@@ -46,21 +44,9 @@
 window.apiRoot = "http://localhost:6336/api";
 window.actionRoot = "http://localhost:6336/action";
 
-<<<<<<< HEAD
 window.jsonApi = new JsonApi({
-    apiUrl: window.apiRoot,
-    pluralize: false,
-=======
-// window.jsonApi = new JsonApi({
-//   apiUrl: window.apiRoot,
-//   pluralize: false,
-// });
-
-window.jsonApiClient = new JsonapiClient(window.apiRoot, {
-  header: {
-    Authorization: "Bearer " + window.localStorage.getItem("id_token")
-  }
->>>>>>> 451c70e9
+  apiUrl: window.apiRoot,
+  pluralize: false,
 });
 
 // window.jsonApiClient = new JsonapiClient(window.apiRoot, {
@@ -72,235 +58,149 @@
 
 // Add a response interceptor
 axios.interceptors.response.use(function (response) {
-    // Do something with response data
-    return response;
+  // Do something with response data
+  return response;
 }, function (error) {
-    // Do something with response error
-    if (error.response && error.response.status == 403) {
-        Notification.error({
-            "title": "Unauthorized",
-            "message": error.message
+  // Do something with response error
+  if (error.response && error.response.status == 403) {
+    Notification.error({
+      "title": "Unauthorized",
+      "message": error.message
+    })
+  }
+  // console.log("error", error)
+  return Promise.reject(error);
+});
+
+var ActionManager = function () {
+
+  var that = this;
+  that.actionMap = {};
+
+  this.setActions = function (typeName, actions) {
+    actionMap[typeName] = actions;
+  };
+
+  this.doAction = function (type, actionName, data) {
+    // console.log("invoke action", type, actionName, data);
+    return axios({
+      url: window.actionRoot + "/" + actionName,
+      method: "POST",
+      headers: {
+        "Authorization": "Bearer " + localStorage.getItem("id_token")
+      },
+      data: {
+        type: type,
+        action: actionName,
+        attributes: data
+      }
+    })
+
+
+  };
+
+  this.addAllActions = function (actions) {
+
+    for (var i = 0; i < actions.length; i++) {
+      var action = actions[i];
+      var onType = action["onType"];
+
+      if (!that.actionMap[onType]) {
+        that.actionMap[onType] = {};
+      }
+
+      that.actionMap[onType][action["name"]] = action;
+    }
+  };
+
+  this.getActions = function (typeName) {
+    // console.log("actions for ", typeName, that.actionMap[typeName])
+    return that.actionMap[typeName];
+  };
+
+  this.getActionModel = function (typeName, actionName) {
+    return that.actionMap[typeName].filter(function (i, r) {
+      return r.ActionName == actionName;
+    })[0];
+  };
+
+  return this;
+};
+
+window.actionManager = new ActionManager();
+
+jsonApi.replaceMiddleware('errors', {
+  name: 'nothing-to-see-here',
+  error: function (payload) {
+    // console.log("errors", payload);
+
+    if (payload.status == 401) {
+      Notification.error({
+        "title": "Failed",
+        "message": payload.data
+      });
+      window.location = window.location;
+      return;
+    }
+
+
+    for (var i = 0; i < payload.data.errors.length; i++) {
+      Notification.error({
+        "title": "Failed",
+        "message": payload.data.errors[i].title
+      })
+    }
+    return {errors: []}
+  }
+});
+
+
+var requests = {};
+
+jsonApi.insertMiddlewareBefore('response', {
+  name: 'track-request',
+  req: function (payload) {
+    // console.log("request initiate", payload);
+    if (payload.config.method !== 'GET' && payload.config.method !== 'OPTIONS') {
+
+
+      // console.log("Create request complete: ", payload, payload.status / 100);
+      if (parseInt(payload.status / 100) == 2) {
+        var action = "Created ";
+
+        if (payload.config.method == "DELETE") {
+          action = "Deleted "
+        } else if (payload.config.method == "PUT" || payload.config.method == "PATCH") {
+          action = "Updated "
+        }
+
+        Notification.success({
+          title: action + payload.config.model
         })
-    }
-    // console.log("error", error)
-    return Promise.reject(error);
+      } else {
+        Notification.warn({
+          "title": "Unidentified status"
+        })
+      }
+    }
+    return payload
+  },
+  res: function (r) {
+    return r
+  }
 });
 
-var ActionManager = function () {
-
-    var that = this;
-    that.actionMap = {};
-
-    this.setActions = function (typeName, actions) {
-        actionMap[typeName] = actions;
-    };
-
-    this.doAction = function (type, actionName, data) {
-        // console.log("invoke action", type, actionName, data);
-        return axios({
-            url: window.actionRoot + "/" + actionName,
-            method: "POST",
-            headers: {
-                "Authorization": "Bearer " + localStorage.getItem("id_token")
-            },
-            data: {
-                type: type,
-                action: actionName,
-                attributes: data
-            }
-        })
-
-
-    };
-
-    this.addAllActions = function (actions) {
-
-        for (var i = 0; i < actions.length; i++) {
-            var action = actions[i];
-            var onType = action["onType"];
-
-            if (!that.actionMap[onType]) {
-                that.actionMap[onType] = {};
-            }
-
-            that.actionMap[onType][action["name"]] = action;
-        }
-    };
-
-    this.getActions = function (typeName) {
-        // console.log("actions for ", typeName, that.actionMap[typeName])
-        return that.actionMap[typeName];
-    };
-
-    this.getActionModel = function (typeName, actionName) {
-        return that.actionMap[typeName].filter(function (i, r) {
-            return r.ActionName == actionName;
-        })[0];
-    };
-
-    return this;
-};
-
-window.actionManager = new ActionManager();
-
-jsonApi.replaceMiddleware('errors', {
-    name: 'nothing-to-see-here',
-    error: function (payload) {
-        // console.log("errors", payload);
-
-        if (payload.status == 401) {
-            Notification.error({
-                "title": "Failed",
-                "message": payload.data
-            });
-            window.location = window.location;
-            return;
-        }
-
-
-        for (var i = 0; i < payload.data.errors.length; i++) {
-            Notification.error({
-                "title": "Failed",
-                "message": payload.data.errors[i].title
-            })
-        }
-        return {errors: []}
-    }
+
+jsonApi.insertMiddlewareAfter('response', {
+  name: 'success-notification',
+  res: function (payload) {
+    // console.log("request complete", arguments);
+    return payload
+  }
 });
 
 
-var requests = {};
-
-jsonApi.insertMiddlewareBefore('response', {
-    name: 'track-request',
-    req: function (payload) {
-        // console.log("request initiate", payload);
-        if (payload.config.method !== 'GET' && payload.config.method !== 'OPTIONS') {
-
-
-            // console.log("Create request complete: ", payload, payload.status / 100);
-            if (parseInt(payload.status / 100) == 2) {
-                var action = "Created ";
-
-                if (payload.config.method == "DELETE") {
-                    action = "Deleted "
-                } else if (payload.config.method == "PUT" || payload.config.method == "PATCH") {
-                    action = "Updated "
-                }
-
-                Notification.success({
-                    title: action + payload.config.model
-                })
-            } else {
-                Notification.warn({
-                    "title": "Unidentified status"
-                })
-            }
-        }
-        return payload
-    },
-    res: function(r){
-        return r
-    }
-});
-
-
-<<<<<<< HEAD
-jsonApi.insertMiddlewareAfter('response', {
-    name: 'success-notification',
-    res: function (payload) {
-        // console.log("request complete", arguments);
-        return payload
-    }
-});
-=======
-window.jsonApi = {};
-
-window.jsonDefine = {};
->>>>>>> 451c70e9
-
-
-<<<<<<< HEAD
 window.jsonApi.headers['Authorization'] = 'Bearer ' + localStorage.getItem('id_token');
-=======
-jsonApi.findAll = function (type, opts) {
-  console.log("find all ", arguments)
-  return jsonApiClient.find(type, opts)
-}
-
-jsonApi.find = function (type, opts) {
-  console.log("find all ", arguments)
-  return jsonApiClient.find(type, opts)
-}
-
-jsonApi.builderStack = [];
-jsonApi.all = function (type) {
-  jsonApi.builderStack.push({
-    type: type
-  })
-  console.log("json api all call 1", jsonApi.builderStack)
-  return this
-}
-jsonApi.one = function (type, id) {
-  jsonApi.builderStack.push({
-    type: type,
-    id: id
-  })
-  console.log("json api one call", jsonApi.builderStack)
-  return this
-}
-
-jsonApi.get = function (params) {
-  console.log("jsonapi get call with params: ", jsonApi.builderStack, params)
-  var stack = jsonApi.builderStack
-  jsonApi.builderStack = [];
-  if (stack.length == 0) {
-    console.error("Stack is empty")
-    return null
-  }
-
-  var res = null;
-  if (stack.id) {
-    res = jsonApiClient.find(stack[0].type, stack[0].id);
-  } else {
-    res = jsonApiClient.find(stack[0].type, params);
-  }
-
-  for (var i = 1; i < stack.length; i++) {
-    res = res.fetch(stack[i].type, stack[i].id)
-  }
-
-
-  console.log("json api one call", stack)
-  return res
-}
-
-
-jsonApi.create = function (type, rowData) {
-  console.log("Create object", type, rowData);
-  var newObject = jsonApiClient.create(type);
-
-  var columns = Object.keys(rowData);
-
-  for (var i = 0; i < columns.length; i++) {
-    var column = columns[i];
-    var colValue = rowData[column];
-    var typeOfColumn = typeof colValue;
-    console.log("column ", column, colValue);
-    if (typeOfColumn == "object") {
-      newObject.set(column, colValue)
-    } else if (typeOfColumn == "array") {
-      newObject.relationships(column).add(colValue)
-    } else {
-      newObject.set(column, colValue)
-    }
-  }
-  console.log("sync object", newObject)
-  window.obj = newObject;
-  return newObject.sync();
-}
-
->>>>>>> 451c70e9
 
 
 // window.jsonApi = {};
@@ -404,52 +304,52 @@
 window.columnKeysCache = {};
 
 window.getColumnKeys = function (typeName, callback) {
-    console.log("get column keys for ", typeName)
-    if (window.columnKeysCache[typeName]) {
-        callback(window.columnKeysCache[typeName]);
-        return
-    }
-
-    jQuery.ajax({
-        url: 'http://localhost:6336/jsmodel/' + typeName + ".js",
-        headers: {
-            "Authorization": "Bearer " + localStorage.getItem("id_token")
-        },
-        success: function (r, e, s) {
-            if (r.Actions.length > 0) {
-                // console.log("register actions", r.Actions)
-                actionManager.addAllActions(r.Actions);
-            }
-            window.columnKeysCache[typeName] = r;
-            callback(r, e, s);
-        },
-        error: function (r, e, s) {
-            callback(r, e, s)
-        },
+  console.log("get column keys for ", typeName)
+  if (window.columnKeysCache[typeName]) {
+    callback(window.columnKeysCache[typeName]);
+    return
+  }
+
+  jQuery.ajax({
+    url: 'http://localhost:6336/jsmodel/' + typeName + ".js",
+    headers: {
+      "Authorization": "Bearer " + localStorage.getItem("id_token")
+    },
+    success: function (r, e, s) {
+      if (r.Actions.length > 0) {
+        // console.log("register actions", r.Actions)
+        actionManager.addAllActions(r.Actions);
+      }
+      window.columnKeysCache[typeName] = r;
+      callback(r, e, s);
+    },
+    error: function (r, e, s) {
+      callback(r, e, s)
+    },
+  })
+};
+
+window.getColumnKeysWithErrorHandleWithThisBuilder = function (that) {
+  return function (typeName, callback) {
+    console.log("load model", typeName)
+    return getColumnKeys(typeName, function (a, e, s) {
+      // console.log("get column kets respone: ", arguments)
+      if (e == "error" && s == "Unauthorized") {
+        that.logout();
+      } else {
+        callback(a, e, s)
+      }
     })
+  }
 };
 
-window.getColumnKeysWithErrorHandleWithThisBuilder = function (that) {
-    return function (typeName, callback) {
-        console.log("load model", typeName)
-        return getColumnKeys(typeName, function (a, e, s) {
-            // console.log("get column kets respone: ", arguments)
-            if (e == "error" && s == "Unauthorized") {
-                that.logout();
-            } else {
-                callback(a, e, s)
-            }
-        })
-    }
-};
-
 
 var logoutHandler = {
-    logout: function () {
-        localStorage.clear("id_token");
-        console.log("logout");
-        startApp();
-    }
+  logout: function () {
+    localStorage.clear("id_token");
+    console.log("logout");
+    startApp();
+  }
 };
 
 
@@ -460,151 +360,150 @@
 // console.log("type of", v1, v2);
 
 if (v1 != "undefined") {
-    // console.log("it is not undefined");
-    lock = new Auth0Lock('edsjFX3nR9fqqpUi4kRXkaKJefzfRaf_', 'gocms.auth0.com', {
-        auth: {
-            redirectUrl: 'http://localhost:8080/#/',
-            responseType: 'token',
-            params: {
-                scope: 'openid email' // Learn about scopes: https://auth0.com/docs/scopes
-            }
-        }
-    });
+  // console.log("it is not undefined");
+  lock = new Auth0Lock('edsjFX3nR9fqqpUi4kRXkaKJefzfRaf_', 'gocms.auth0.com', {
+    auth: {
+      redirectUrl: 'http://localhost:8080/#/',
+      responseType: 'token',
+      params: {
+        scope: 'openid email' // Learn about scopes: https://auth0.com/docs/scopes
+      }
+    }
+  });
 
 } else {
 
 
-
-    lock = {
-        checkAuth: function () {
-            return !!localStorage.getItem("id_token");
-        },
-        on: function (vev) {
-            // console.log("nobody is listening to ", vev);
-        }
-    }
+  lock = {
+    checkAuth: function () {
+      return !!localStorage.getItem("id_token");
+    },
+    on: function (vev) {
+      // console.log("nobody is listening to ", vev);
+    }
+  }
 }
 
 lock.checkAuth = function () {
-    return !!localStorage.getItem('id_token');
+  return !!localStorage.getItem('id_token');
 };
 
 
 var authenticated = lock.checkAuth();
 
 lock.on('authenticated', (authResult) => {
-    // console.log('authenticated');
-    localStorage.setItem('id_token', authResult.idToken);
-    window.jsonApi.headers['Authorization'] = 'Bearer ' + authResult.idToken;
-
-    loadModels();
-    lock.getProfile(authResult.idToken, (error, profile) => {
-        if (error) {
-            // Handle error
-            return;
-        }
-        // Set the token and user profile in local storage
-        localStorage.setItem('profile', JSON.stringify(profile));
-
-        this.authenticated = true;
-        // window.location = window.location;
-    });
+  // console.log('authenticated');
+  localStorage.setItem('id_token', authResult.idToken);
+  window.jsonApi.headers['Authorization'] = 'Bearer ' + authResult.idToken;
+
+  loadModels();
+  lock.getProfile(authResult.idToken, (error, profile) => {
+    if (error) {
+      // Handle error
+      return;
+    }
+    // Set the token and user profile in local storage
+    localStorage.setItem('profile', JSON.stringify(profile));
+
+    this.authenticated = true;
+    // window.location = window.location;
+  });
 })
 ;
 
 lock.on('authorization_error', (error) => {
-        // handle error when authorizaton fails
+      // handle error when authorizaton fails
     }
 );
 
 
 function startApp() {
-    // console.log("Start app")
-
-    /* eslint-disable no-new */
-    new Vue({
-        el: '#app',
-        router,
-        template: '<App/>',
-        components: {App},
+  // console.log("Start app")
+
+  /* eslint-disable no-new */
+  new Vue({
+    el: '#app',
+    router,
+    template: '<App/>',
+    components: {App},
+  });
+
+}
+
+window.GetJsonApiModel = function (columnModel) {
+  console.log('get json api model for ', columnModel);
+  var model = {};
+
+  var keys = Object.keys(columnModel);
+  for (var i = 0; i < keys.length; i++) {
+    var key = keys[i];
+
+    var data = columnModel[key];
+
+    if (data["jsonApi"]) {
+      model[key] = data;
+    } else {
+      model[key] = data.ColumnType;
+    }
+  }
+
+  // console.log("returning model", model)
+  return model;
+
+};
+
+
+var modelLoader = getColumnKeysWithErrorHandleWithThisBuilder(logoutHandler);
+
+
+function loadModels() {
+  modelLoader("user", function (columnKeys) {
+    jsonApi.define("user", GetJsonApiModel(columnKeys.ColumnModel));
+    modelLoader("usergroup", function (columnKeys) {
+      jsonApi.define("usergroup", GetJsonApiModel(columnKeys.ColumnModel));
+
+      modelLoader("world", function (columnKeys) {
+        jsonApi.define("world", GetJsonApiModel(columnKeys.ColumnModel));
+        console.log("world column keys", columnKeys, GetJsonApiModel(columnKeys.ColumnModel))
+
+        jsonApi.findAll('world', {
+          page: {number: 1, size: 50},
+          include: ['world_column']
+        }).then(function (res) {
+          console.log("Get all worlds result", res)
+          var total = res.length;
+
+          for (var t = 0; t < res.length; t++) {
+
+
+            (function (typeName) {
+              modelLoader(typeName, function (model) {
+                // console.log("Loaded model", typeName, model);
+
+                total -= 1;
+                if (total < 1) {
+                  startApp();
+                }
+                jsonApi.define(typeName, GetJsonApiModel(model.ColumnModel));
+              })
+            })(res[t].table_name)
+
+          }
+        });
+
+      })
     });
-
+  })
 }
 
-window.GetJsonApiModel = function (columnModel) {
-    console.log('get json api model for ', columnModel);
-    var model = {};
-
-    var keys = Object.keys(columnModel);
-    for (var i = 0; i < keys.length; i++) {
-        var key = keys[i];
-
-        var data = columnModel[key];
-
-        if (data["jsonApi"]) {
-            model[key] = data;
-        } else {
-            model[key] = data.ColumnType;
-        }
-    }
-
-    // console.log("returning model", model)
-    return model;
-
-};
-
-
-var modelLoader = getColumnKeysWithErrorHandleWithThisBuilder(logoutHandler);
-
-
-function loadModels() {
-    modelLoader("user", function (columnKeys) {
-        jsonApi.define("user", GetJsonApiModel(columnKeys.ColumnModel));
-        modelLoader("usergroup", function (columnKeys) {
-            jsonApi.define("usergroup", GetJsonApiModel(columnKeys.ColumnModel));
-
-            modelLoader("world", function (columnKeys) {
-                jsonApi.define("world", GetJsonApiModel(columnKeys.ColumnModel));
-                console.log("world column keys", columnKeys, GetJsonApiModel(columnKeys.ColumnModel))
-
-                jsonApi.findAll('world', {
-                    page: {number: 1, size: 50},
-                    include: ['world_column']
-                }).then(function (res) {
-                    console.log("Get all worlds result", res)
-                    var total = res.length;
-
-                    for (var t = 0; t < res.length; t++) {
-
-
-                        (function (typeName) {
-                            modelLoader(typeName, function (model) {
-                                // console.log("Loaded model", typeName, model);
-
-                                total -= 1;
-                                if (total < 1) {
-                                    startApp();
-                                }
-                                jsonApi.define(typeName, GetJsonApiModel(model.ColumnModel));
-                            })
-                        })(res[t].table_name)
-
-                    }
-                });
-
-            })
-        });
-    })
-}
-
 if (authenticated) {
 
-    loadModels();
+  loadModels();
 
 } else {
-    setTimeout(function () {
-        if (!lock.checkAuth()) {
-            startApp()
-        }
-    }, 1000);
+  setTimeout(function () {
+    if (!lock.checkAuth()) {
+      startApp()
+    }
+  }, 1000);
 }