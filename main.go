--- conflicted
+++ resolved
@@ -58,13 +58,8 @@
 	var webDashboardSource = flag.String("dashboard", "daptinweb/dist", "path to dist folder for daptin web dashboard")
 	//var assetsSource = flag.String("assets", "assets", "path to folder for assets")
 	var port = flag.String("port", ":6336", "daptin port")
-<<<<<<< HEAD
 	var httpsPort = flag.String("https_port", ":6443", "daptin https port")
-	var runtimeMode = flag.String("runtime", "debug", "Runtime for Gin: debug, test, release")
-=======
-	var https_port = flag.String("https_port", ":6443", "daptin https port")
 	var runtimeMode = flag.String("runtime", "release", "Runtime for Gin: debug, test, release")
->>>>>>> f7af16ed
 
 	envy.Parse("DAPTIN") // looks for DAPTIN_PORT, DAPTIN_DASHBOARD, DAPTIN_DB_TYPE, DAPTIN_RUNTIME
 	flag.Parse()
@@ -95,16 +90,10 @@
 	var taskScheduler resource.TaskScheduler
 	var certManager *resource.CertificateManager
 	var configStore *resource.ConfigStore
-<<<<<<< HEAD
 	var ftpServer *server2.FtpServer
 	var imapServerInst *imapServer.Server
 
 	hostSwitch, mailDaemon, taskScheduler, configStore, certManager, ftpServer, imapServerInst = server.Main(boxRoot, db)
-=======
-	var imapServerInstance *imapServer.Server
-
-	hostSwitch, mailDaemon, taskScheduler, configStore, certManager, imapServerInstance = server.Main(boxRoot, db)
->>>>>>> f7af16ed
 	rhs := RestartHandlerServer{
 		HostSwitch: &hostSwitch,
 	}
@@ -114,11 +103,7 @@
 
 		log.Printf("Close down services and db connection")
 		taskScheduler.StopTasks()
-<<<<<<< HEAD
 		ftpServer.Stop()
-		mailDaemon.Shutdown()
-		err = imapServerInst.Close()
-=======
 
 		if mailDaemon != nil {
 			mailDaemon.Shutdown()
@@ -126,28 +111,21 @@
 
 		if imapServerInstance != nil {
 			err = imapServerInstance.Close()
+			if err != nil {
+				log.Printf("Failed to close imap server connections: %v", err)
+			}
 		}
 
->>>>>>> f7af16ed
-		if err != nil {
-			log.Printf("Failed to close DB connections: %v", err)
-		}
 		err = db.Close()
 		if err != nil {
 			log.Printf("Failed to close DB connections: %v", err)
 		}
 
-<<<<<<< HEAD
+		log.Printf("All connections closed")
+		log.Printf("Create new connections")
 		db, err = server.GetDbConnection(*dbType, *connectionString)
 
 		hostSwitch, mailDaemon, taskScheduler, configStore, certManager, ftpServer, imapServerInst = server.Main(boxRoot, db)
-=======
-		log.Printf("All connections closed")
-		log.Printf("Create new connections")
-		db, err = server.GetDbConnection(*db_type, *connection_string)
-
-		hostSwitch, mailDaemon, taskScheduler, configStore, certManager, imapServerInstance = server.Main(boxRoot, db)
->>>>>>> f7af16ed
 		rhs.HostSwitch = &hostSwitch
 		log.Printf("Restart complete")
 	})
