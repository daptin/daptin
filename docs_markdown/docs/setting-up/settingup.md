# Getting started

## Accessing web dashboard

Open up the dashboard on http://localhost:8080/

You will be presented with the Sign-in screen. If you are on a freshly created instance, then you need to create a user first.

### First user

Use the dashboard to sign-up as the first user or call the sign-up API manually to create the first user.


API CALL

As you will see later in [actions](/actions/actions.md) sign up and sign in api's are nothing special but just actions defined on certain tables.

Request 

```bash
curl 'http://localhost/action/user_account/signup' 
--data '{"attributes":{"name":"name","email":"email@domain.com","password":"password123","passwordConfirm":"password123"}}'
```

Response

```json
[{
	"ResponseType": "client.notify",
	"Attributes": {
		"message": "Created user_account",
		"title": "Success",
		"type": "success"
	}
}, {
	"ResponseType": "client.notify",
	"Attributes": {
		"message": "Created usergroup",
		"title": "Success",
		"type": "success"
	}
}, {
	"ResponseType": "client.notify",
	"Attributes": {
		"message": "Created user_account_user_account_id_has_usergroup_usergroup_id",
		"title": "Success",
		"type": "success"
	}
}, {
	"ResponseType": "client.notify",
	"Attributes": {
		"__type": "client.notify",
		"message": "Sign-up successful. Redirecting to sign in",
		"title": "Success",
		"type": "success"
	}
}, {
	"ResponseType": "client.redirect",
	"Attributes": {
		"__type": "client.redirect",
		"delay": 2000,
		"location": "/auth/signin",
		"window": "self"
	}
}]
```

Nothing important in the response of signup to keep track of. 

Successful response means now we can login as a user and become the administrator.

A failure response would look like this:

```json
[{
	"ResponseType": "client.notify",
	"Attributes": {
		"message": "Failed to create user_account. Error 1062: Duplicate entry 'email@domain.com' for key 'i79f4e12e72442d30f2b99a84fce3c392'",
		"title": "Failed",
		"type": "error"
	}
}]
```

Or 

```json
[{
	"ResponseType": "client.notify",
	"Attributes": {
		"message": "http error (400) email and 0 more errors, invalid value for email",
		"title": "failed",
		"type": "error"
	}
}]
```


### Logging in dashboard


API CAll

Request

```bash
curl 'http://localhost/action/user_account/signin' 
--data '{"attributes":{"email":"email@domain.com","password":"password123"}}'
```

Response

```json
[{
	"ResponseType": "client.store.set",
	"Attributes": {
		"key": "token",
		"value": "eyJhbGciOiJIUzI1NiIsInR5cCI6IkpXVCJ9.eyJlbWFpbCI6ImFydHBhckBnbWFpbC5jb20iLCJleHAiOjE1ODE2MTcxNTEsImlhdCI6IjIwMjAtMDItMTBUMjM6MzU6NTEuMTc2MjA5ODAxKzA1OjMwIiwiaXNzIjoiZGFwdGluLTNhZTI5ZCIsImp0aSI6IjQ4MTRkYjhhLTg1ZWEtNDc0ZS1iMWQ0LWQ5OGM4MTU5ZDU5MCIsIm5hbWUiOiJwYXJ0aCIsIm5iZiI6MTU4MTM1Nzk1MSwicGljdHVyZSI6Imh0dHBzOi8vd3d3LmdyYXZhdGFyLmNvbS9hdmF0YXIvM2M5MjI3NmI4NmMzNGJkNjZmZjQwMzFlNjNmM2JkZTdcdTAwMjZkPW1vbnN0ZXJpZCJ9.deocIlHXWH_2fsrYBx5lSGQVJxad044tj4j4amy2Zyk"
	}
}, {
	"ResponseType": "client.cookie.set",
	"Attributes": {
		"key": "token",
		"value": "eyJhbGciOiJIUzI1NiIsInR5cCI6IkpXVCJ9.eyJlbWFpbCI6ImFydHBhckBnbWFpbC5jb20iLCJleHAiOjE1ODE2MTcxNTEsImlhdCI6IjIwMjAtMDItMTBUMjM6MzU6NTEuMTc2MjA5ODAxKzA1OjMwIiwiaXNzIjoiZGFwdGluLTNhZTI5ZCIsImp0aSI6IjQ4MTRkYjhhLTg1ZWEtNDc0ZS1iMWQ0LWQ5OGM4MTU5ZDU5MCIsIm5hbWUiOiJwYXJ0aCIsIm5iZiI6MTU4MTM1Nzk1MSwicGljdHVyZSI6Imh0dHBzOi8vd3d3LmdyYXZhdGFyLmNvbS9hdmF0YXIvM2M5MjI3NmI4NmMzNGJkNjZmZjQwMzFlNjNmM2JkZTdcdTAwMjZkPW1vbnN0ZXJpZCJ9.deocIlHXWH_2fsrYBx5lSGQVJxad044tj4j4amy2Zyk"
	}
}, {
	"ResponseType": "client.notify",
	"Attributes": {
		"message": "Logged in",
		"title": "Success",
		"type": "success"
	}
}, {
	"ResponseType": "client.redirect",
	"Attributes": {
		"delay": 2000,
		"location": "/",
		"window": "self"
	}
}]
```

The token is to be used in the Authorization header of for all HTTP calls to identify the user.

## Become Administrator

<<<<<<< HEAD
First user to sign up with automatically become an administrator. More administrators can be added.
=======
On the main screen of the dashboard under "Users" heading, locate the "Become admin" button.


Clicking this will make the following changes:

- Disallow the sign-up API for guests
- Makes you the owner of all the data
>>>>>>> e590a69e

<|MERGE_RESOLUTION|>--- conflicted
+++ resolved
@@ -144,15 +144,5 @@
 
 ## Become Administrator
 
-<<<<<<< HEAD
 First user to sign up with automatically become an administrator. More administrators can be added.
-=======
-On the main screen of the dashboard under "Users" heading, locate the "Become admin" button.
 
-
-Clicking this will make the following changes:
-
-- Disallow the sign-up API for guests
-- Makes you the owner of all the data
->>>>>>> e590a69e
-
