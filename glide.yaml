package: github.com/daptin/daptin
import:
- package: github.com/GeertJohan/go.rice
  subpackages:
  - embedded
- package: github.com/artpar/rclone
  version: "1.56"
- package: github.com/gocraft/health
- package: github.com/artpar/api2go
  version: ^2.3.5
- package: github.com/artpar/api2go-adapter
  version: ^1.0.0
  subpackages:
  - gingonic
- package: github.com/artpar/conform
  version: ^1.1.2
- package: github.com/dgrijalva/jwt-go
  version: ^3.0.0
- package: github.com/dop251/goja
- package: github.com/go-playground/locales
  version: ^0.11.1
  subpackages:
  - en
- package: github.com/go-playground/universal-translator
  version: ^0.16.0
- package: github.com/go-playground/validator
  version: ^9.5.0
- package: github.com/go-sql-driver/mysql
  version: ^1.3.0
- package: github.com/icrowley/fake
- package: github.com/jamiealquiza/envy
  version: ^1.0.0
- package: github.com/jinzhu/copier
- package: github.com/jmoiron/sqlx
- package: github.com/lib/pq
- package: github.com/looplab/fsm
- package: github.com/mattn/go-sqlite3
  version: ^1.2.0
- package: github.com/pkg/errors
  version: ^0.8.0
- package: github.com/pquerna/otp
  version: ^1.0.0
  subpackages:
  - totp
- package: github.com/artpar/go.uuid
  version: ^1.2.0
- package: github.com/sirupsen/logrus
  version: ^1.0.2
- package: golang.org/x/crypto
  subpackages:
  - bcrypt
- package: golang.org/x/oauth2
- package: gopkg.in/Masterminds/squirrel.v1
  version: ^1.0.0
- package: gopkg.in/gin-gonic/gin.v1
  version: ^1.2.0
- package: gopkg.in/go-playground/validator.v9
  version: ^9.5.0
  subpackages:
  - translations/en
- package: github.com/artpar/resty
  version: ^1.0.1
- package: github.com/PuerkitoBio/goquery
  version: ^1.1.0
- package: github.com/digitalocean/godo
  version: ~1.1.1
- package: github.com/graphql-go/graphql
  version: ^0.7.5
<<<<<<< HEAD
- package: github.com/graphql-go/handler
  version: ^0.2.1
=======
- package: github.com/bamzi/jobrunner
>>>>>>> 588d78da
<|MERGE_RESOLUTION|>--- conflicted
+++ resolved
@@ -66,9 +66,6 @@
   version: ~1.1.1
 - package: github.com/graphql-go/graphql
   version: ^0.7.5
-<<<<<<< HEAD
 - package: github.com/graphql-go/handler
   version: ^0.2.1
-=======
-- package: github.com/bamzi/jobrunner
->>>>>>> 588d78da
+- package: github.com/bamzi/jobrunner