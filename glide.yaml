package: github.com/daptin/daptin
import:
- package: github.com/GeertJohan/go.rice
  subpackages:
  - embedded
- package: github.com/artpar/rclone
  version: "1.56"
- package: github.com/gocraft/health
- package: github.com/artpar/api2go
  version: ^2.3.5
- package: github.com/artpar/api2go-adapter
  version: ^1.0.0
  subpackages:
  - gingonic
- package: github.com/artpar/conform
  version: ^1.1.2
- package: github.com/dgrijalva/jwt-go
  version: ^3.0.0
- package: github.com/dop251/goja
- package: github.com/go-playground/locales
  version: ^0.11.1
  subpackages:
  - en
- package: github.com/go-playground/universal-translator
  version: ^0.16.0
- package: github.com/go-playground/validator
  version: ^9.5.0
- package: github.com/go-sql-driver/mysql
  version: ^1.3.0
- package: github.com/icrowley/fake
- package: github.com/jamiealquiza/envy
  version: ^1.0.0
- package: github.com/jinzhu/copier
- package: github.com/jmoiron/sqlx
- package: github.com/lib/pq
- package: github.com/looplab/fsm
- package: github.com/mattn/go-sqlite3
  version: ^1.2.0
- package: github.com/pkg/errors
  version: ^0.8.0
- package: github.com/pquerna/otp
  version: ^1.0.0
  subpackages:
  - totp
- package: github.com/artpar/go.uuid
  version: ^1.2.0
- package: github.com/sirupsen/logrus
  version: ^1.0.2
- package: golang.org/x/crypto
  subpackages:
  - bcrypt
- package: golang.org/x/oauth2
- package: gopkg.in/Masterminds/squirrel.v1
  version: ^1.0.0
- package: gopkg.in/gin-gonic/gin.v1
  version: ^1.2.0
- package: gopkg.in/go-playground/validator.v9
  version: ^9.5.0
  subpackages:
  - translations/en
- package: github.com/artpar/resty
  version: ^1.0.1
- package: github.com/PuerkitoBio/goquery
  version: ^1.1.0
- package: github.com/digitalocean/godo
  version: ~1.1.1
<<<<<<< HEAD
- package: github.com/graphql-go/graphql
  version: ^0.7.5
=======
- package: github.com/bamzi/jobrunner
>>>>>>> df24c4e0
<|MERGE_RESOLUTION|>--- conflicted
+++ resolved
@@ -64,9 +64,6 @@
   version: ^1.1.0
 - package: github.com/digitalocean/godo
   version: ~1.1.1
-<<<<<<< HEAD
 - package: github.com/graphql-go/graphql
   version: ^0.7.5
-=======
-- package: github.com/bamzi/jobrunner
->>>>>>> df24c4e0
+- package: github.com/bamzi/jobrunner