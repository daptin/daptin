--- conflicted
+++ resolved
@@ -77,10 +77,6 @@
   version: ^1.0.0
 - package: github.com/graphql-go/relay
 - package: github.com/gocarina/gocsv
-<<<<<<< HEAD
-- package: github.com/go-gota/gota
-  version: 1058f871be3128db7c45dd188594e462cd417c5f
-=======
 - package: github.com/mholt/certmagic
   version: ^0.5.1
 - package: github.com/aws/aws-sdk-go
@@ -89,4 +85,5 @@
   - aws
   - aws/session
   - service/sns
->>>>>>> 96bd4a6b
+- package: github.com/go-gota/gota
+  version: 1058f871be3128db7c45dd188594e462cd417c5f